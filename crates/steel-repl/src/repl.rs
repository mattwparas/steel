--- conflicted
+++ resolved
@@ -1,5 +1,5 @@
 extern crate rustyline;
-use colored::Colorize;
+use colored::{ColoredString, Colorize};
 use rustyline::history::FileHistory;
 use rustyline::{
     Cmd, ConditionalEventHandler, Event, EventContext, EventHandler, KeyEvent, RepeatCount,
@@ -60,7 +60,6 @@
     .bold()
 }
 
-<<<<<<< HEAD
 fn get_default_repl_history_path() -> PathBuf {
     if let Some(val) = steel_home() {
         let mut parsed_path = PathBuf::from(&val);
@@ -68,29 +67,11 @@
         parsed_path.push("history");
         parsed_path
     } else {
-        let mut default_path = dirs::home_dir().unwrap_or_default();
+        let mut default_path = env_home::env_home_dir().unwrap_or_default();
         default_path.push(".steel/history");
+        default_path.to_string_lossy().into_owned();
         default_path
     }
-=======
-fn get_repl_history_path() -> String {
-    let steel_home = steel_home();
-    let path = match steel_home {
-        Some(val) => {
-            let mut parsed_path = PathBuf::from(&val);
-            parsed_path = parsed_path.canonicalize().unwrap_or(parsed_path);
-            parsed_path.push("history");
-            parsed_path.to_string_lossy().into_owned()
-        }
-        None => {
-            let mut default_path = env_home::env_home_dir().unwrap_or_default();
-            default_path.push(".steel/history");
-            default_path.to_string_lossy().into_owned()
-        }
-    };
-
-    path
->>>>>>> 87b57854
 }
 
 fn finish_load_or_interrupt(vm: &mut Engine, exprs: String, path: PathBuf) {
