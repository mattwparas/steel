--- conflicted
+++ resolved
@@ -104,11 +104,7 @@
     }
 
     #[inline]
-<<<<<<< HEAD
-    fn visit_quote(&mut self, quote: &mut Quote) -> Self::Output {
-=======
     fn visit_quote(&mut self, _quote: &mut Quote) -> Self::Output {
->>>>>>> a8b5d35c
         // self.visit(&mut quote.expr)?;
         Ok(())
     }
