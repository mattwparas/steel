--- conflicted
+++ resolved
@@ -416,11 +416,7 @@
     // just ignore the constants function in general. This unfortunately,
     // is under the hood, shared references to the engine, since we
     // want to have the compiler share everything with the runtime.
-<<<<<<< HEAD
-    sources: Sources,
-=======
     pub(crate) sources: Sources,
->>>>>>> a020a1e1
     pub(crate) builtin_modules: ModuleContainer,
 }
 
