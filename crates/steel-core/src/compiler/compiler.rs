--- conflicted
+++ resolved
@@ -712,7 +712,9 @@
         // Could fail here
         let parsed: core::result::Result<Vec<ExprKind>, ParseError> = path
             .as_ref()
-            .map(|p| Parser::new_from_source(expr_str.as_ref(), p.to_parser_path().into(), Some(id)))
+            .map(|p| {
+                Parser::new_from_source(expr_str.as_ref(), p.to_parser_path().into(), Some(id))
+            })
             .unwrap_or_else(|| Parser::new(expr_str.as_ref(), Some(id)))
             .without_lowering()
             .map(|x| x.and_then(lower_macro_and_require_definitions))
@@ -743,7 +745,9 @@
         // Could fail here
         let parsed: core::result::Result<Vec<ExprKind>, ParseError> = path
             .as_ref()
-            .map(|p| Parser::new_from_source(expr_str.as_ref(), p.to_parser_path().into(), Some(id)))
+            .map(|p| {
+                Parser::new_from_source(expr_str.as_ref(), p.to_parser_path().into(), Some(id))
+            })
             .unwrap_or_else(|| Parser::new(expr_str.as_ref(), Some(id)))
             .without_lowering()
             .map(|x| x.and_then(lower_macro_and_require_definitions))
@@ -972,15 +976,11 @@
         self.shadowed_variable_renamer
             .rename_shadowed_variables(&mut expanded_statements, true);
 
-<<<<<<< HEAD
+        let expanded_statements = flatten_begins_and_expand_defines(expanded_statements)?;
+
+        let mut expanded_statements = filter_provides(expanded_statements);
+
         let mut analysis = core::mem::take(&mut self.analysis);
-=======
-        let expanded_statements = flatten_begins_and_expand_defines(expanded_statements)?;
-
-        let mut expanded_statements = filter_provides(expanded_statements);
-
-        let mut analysis = std::mem::take(&mut self.analysis);
->>>>>>> ee5c58b8
         analysis.fresh_from_exprs(&expanded_statements);
         analysis.populate_captures(&expanded_statements);
 
