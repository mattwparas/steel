use crate::{
    compiler::{passes::VisitorMutRefUnit, program::PROVIDE},
    parser::{
        ast::{Atom, Begin, Define, ExprKind, List, Quote},
        expand_visitor::{
            expand_kernel_in_env, expand_kernel_in_env_with_change, ExpanderMany, RequiredMacroMap,
        },
        interner::InternedString,
        kernel::Kernel,
        parser::{
            lower_entire_ast, lower_macro_and_require_definitions, ParseError, Parser, Sources,
            SyntaxObject,
        },
        tokens::TokenType,
    },
    path::PathBuf,
    steel_vm::{
        engine::{default_prelude_macros, ModuleContainer},
        transducers::interleave,
    },
};
use crate::{parser::expand_visitor::Expander, rvals::Result};
use alloc::{
    borrow::Cow,
    boxed::Box,
    format,
    string::{String, ToString},
    sync::Arc,
    vec,
    vec::Vec,
};

use crate::collections::{MutableHashMap as HashMap, MutableHashSet as HashSet};
use compact_str::CompactString;
use fxhash::{FxHashMap, FxHashSet};
#[cfg(all(feature = "std", not(target_family = "wasm")))]
use once_cell::sync::Lazy;
// use smallvec::SmallVec;
#[cfg(feature = "std")]
use std::{fs, io::Read};
use steel_parser::{ast::PROTO_HASH_GET, expr_list, span::Span};
#[cfg(feature = "std")]
use steel_parser::parser::SourceId;

use crate::parser::expander::SteelMacro;
use crate::stop;

#[cfg(feature = "std")]
use crate::time::SystemTime;

#[cfg(feature = "std")]
type ModuleTimestamp = SystemTime;
#[cfg(not(feature = "std"))]
type ModuleTimestamp = ();

use crate::parser::expand_visitor::{expand, extract_macro_defs};

use super::{
    compiler::KernelDefMacroSpec,
    passes::{
        analysis::is_a_builtin_definition,
        begin::FlattenBegin,
        mangle::{collect_globals, NameMangler},
    },
    program::{FOR_SYNTAX, ONLY_IN, PREFIX_IN, REQUIRE_IDENT_SPEC},
};

macro_rules! time {
    ($label:expr, $e:expr) => {{
        #[cfg(feature = "profiling")]
        let now = crate::time::Instant::now();

        let e = $e;

        #[cfg(feature = "profiling")]
        log::debug!(target: "pipeline_time", "{}: {:?}", $label, now.elapsed());

        e
    }};
}

macro_rules! declare_builtins {
    ( $( $name:expr => $path:expr ), *) => {
        pub static BUILT_INS: &[(&str, &str)] = &[
            $( ($name, include_str!($path)), )*
        ];

        pub(crate) fn intern_modules() {
            $(
                let _ = InternedString::from($name);
                let _ = InternedString::from($path);
            )*
        }
    };
}

pub(crate) const MANGLER_SEPARATOR: &str = "__%#__";

macro_rules! create_prelude {
    (
        $( $module:literal, )*
        $( for_syntax $module_for_syntax:literal ),*
    ) => {
        pub static PRELUDE_MODULES: &[&str] = &[
            $( $module, )*
            $( $module_for_syntax, )*
        ];

        pub static PRELUDE_WITHOUT_BASE: &str = concat!(
            $( "(require \"", $module, "\")\n", )*
            $( "(require (for-syntax \"", $module_for_syntax, "\"))\n", )*
        );

        pub static PRELUDE_STRING: &str = concat!(
            "(require-builtin steel/base)\n",
            $( "(require \"", $module, "\")\n", )*
            $( "(require (for-syntax \"", $module_for_syntax, "\"))\n", )*
        );
    }
}

// TODO: These need to be set up and interned in a stable position.
declare_builtins!(
    "steel/option" => "../scheme/modules/option.scm",
    "steel/result" => "../scheme/modules/result.scm",
    "steel/iterators" => "../scheme/modules/iterators.scm",
    "steel/async" => "../scheme/modules/async.scm",
    "steel/sync" => "../scheme/modules/sync.scm",
    "#%private/steel/contract" => "../scheme/modules/contracts.scm",
    "#%private/steel/print" => "../scheme/print.scm",
    "#%private/steel/ports" => "../scheme/modules/ports.scm",
    "#%private/steel/control" => "../scheme/modules/parameters.scm",
    "#%private/steel/reader" => "../scheme/modules/reader.scm",
    "#%private/steel/stdlib" => "../scheme/stdlib.scm",
    "#%private/steel/match" => "../scheme/modules/match.scm"
);

create_prelude!(
    "#%private/steel/stdlib",
    "#%private/steel/control",
    "#%private/steel/contract",
    "#%private/steel/print",
    "#%private/steel/ports",
    "#%private/steel/reader",
    "#%private/steel/match",
    for_syntax "#%private/steel/control",
    for_syntax "#%private/steel/contract"
);

#[cfg(all(feature = "std", not(target_family = "wasm")))]
pub static STEEL_SEARCH_PATHS: Lazy<Option<Vec<PathBuf>>> = Lazy::new(|| {
    std::env::var("STEEL_SEARCH_PATHS").ok().map(|x| {
        std::env::split_paths(x.as_str())
            .map(PathBuf::from)
            .collect::<Vec<_>>()
    })
});

pub fn steel_search_dirs() -> Vec<PathBuf> {
    #[cfg(all(feature = "std", not(target_family = "wasm")))]
    return STEEL_SEARCH_PATHS.clone().unwrap_or_default();

    #[cfg(any(not(feature = "std"), target_family = "wasm"))]
    return Vec::new();
}

#[cfg(all(feature = "std", not(target_family = "wasm")))]
pub static STEEL_HOME: Lazy<Option<String>> = Lazy::new(|| {
    std::env::var("STEEL_HOME").ok().or_else(|| {
        let home = env_home::env_home_dir().map(|x| {
            let mut owned = PathBuf::from(x);
            owned.push(".steel");
            owned
        });

        if let Some(home) = home {
            if home.exists() {
                return Some(home.to_string_lossy().into_owned());
            }

            #[cfg(target_os = "windows")]
            {
                if let Err(e) = std::fs::create_dir(&home) {
                    eprintln!("Unable to create steel home directory {:?}: {}", home, e)
                }

                return Some(home.to_string_lossy().into_owned());
            }
        }

        #[cfg(not(target_os = "windows"))]
        {
            let bd = xdg::BaseDirectories::new();
            let home = bd.data_home.map(PathBuf::from);

            home.map(|mut x| {
                x.push("steel");

                // Just go ahead and initialize the directory, even though
                // this is probably not the best place to do this. This almost
                // assuredly could be lifted out of this check since failing here
                // could cause some annoyance.
                if !x.exists() {
                    if let Err(e) = std::fs::create_dir(&x) {
                        eprintln!("Unable to create steel home directory {:?}: {}", x, e)
                    }
                }

                x.to_string_lossy().into_owned()
            })
        }

        #[cfg(target_os = "windows")]
        None
    })
});

#[cfg(all(feature = "std", not(target_family = "wasm")))]
pub fn steel_home() -> Option<String> {
    STEEL_HOME.clone()
}

#[cfg(any(not(feature = "std"), target_family = "wasm"))]
pub fn steel_home() -> Option<String> {
    None
}

/// Manages the modules
/// keeps some visited state on the manager for traversal
/// Also keeps track of the metadata for each file in order to determine
/// if it needs to be recompiled
#[derive(Clone)]
pub(crate) struct ModuleManager {
    pub(crate) compiled_modules: crate::HashMap<PathBuf, CompiledModule>,
<<<<<<< HEAD
    file_metadata: crate::HashMap<PathBuf, ModuleTimestamp>,
=======
    pub(crate) file_metadata: crate::HashMap<PathBuf, SystemTime>,
>>>>>>> ee5c58b8
    visited: FxHashSet<PathBuf>,
    custom_builtins: HashMap<String, String>,
    rollback_metadata: crate::HashMap<PathBuf, ModuleTimestamp>,
    // #[serde(skip_serializing, skip_deserializing)]
    module_resolvers: Vec<Arc<dyn SourceModuleResolver>>,
}

pub trait SourceModuleResolver: Send + Sync {
    fn resolve(&self, key: &str) -> Option<String>;
    fn exists(&self, key: &str) -> bool;
}

impl ModuleManager {
    pub(crate) fn new(
        compiled_modules: crate::HashMap<PathBuf, CompiledModule>,
        file_metadata: crate::HashMap<PathBuf, ModuleTimestamp>,
    ) -> Self {
        ModuleManager {
            compiled_modules,
            file_metadata,
            visited: FxHashSet::default(),
            custom_builtins: HashMap::default(),
            rollback_metadata: crate::collections::HashMap::default(),
            module_resolvers: Vec::new(),
        }
    }

    pub fn add_builtin_module(&mut self, module_name: String, mut text: String) {
        // Custom external builtins should be loaded with the prelude first, otherwise
        // they'll need to handle a bunch of imports
        text.insert_str(0, PRELUDE_STRING);

        self.custom_builtins.insert(module_name, text);
    }

    pub fn modules(&self) -> &crate::HashMap<PathBuf, CompiledModule> {
        &self.compiled_modules
    }

    pub fn modules_mut(&mut self) -> &mut crate::HashMap<PathBuf, CompiledModule> {
        &mut self.compiled_modules
    }

    pub(crate) fn default() -> Self {
        Self::new(crate::HashMap::default(), crate::HashMap::default())
    }

    pub(crate) fn register_module_resolver(
        &mut self,
        resolver: impl SourceModuleResolver + 'static,
    ) {
        self.module_resolvers.push(Arc::new(resolver));
    }

    // Add the module directly to the compiled module cache
    pub(crate) fn add_module(
        &mut self,
        path: PathBuf,
        global_macro_map: &mut FxHashMap<InternedString, SteelMacro>,
        kernel: &mut Option<Kernel>,
        sources: &mut Sources,
        builtin_modules: ModuleContainer,
    ) -> Result<()> {
        self.visited.clear();

        // TODO: Expand macros on the fly when visiting a module. Don't wait till the end
        // Macro expansion should happen as we enter a module.
        let mut module_builder = ModuleBuilder::new_from_path(
            path,
            &mut self.compiled_modules,
            &mut self.visited,
            &mut self.file_metadata,
            sources,
            kernel,
            builtin_modules,
            global_macro_map,
            &self.custom_builtins,
            &[],
            &self.module_resolvers,
        )?;

        module_builder.compile()?;

        Ok(())
    }

    pub(crate) fn rollback_metadata(&mut self) {
        self.file_metadata = self.rollback_metadata.clone();
    }

    // #[allow(unused)]
    pub(crate) fn compile_main(
        &mut self,
        global_macro_map: &mut FxHashMap<InternedString, SteelMacro>,
        kernel: &mut Option<Kernel>,
        sources: &mut Sources,
        mut exprs: Vec<ExprKind>,
        path: Option<PathBuf>,
        builtin_modules: ModuleContainer,
        lifted_kernel_environments: &mut HashMap<String, KernelDefMacroSpec>,
        lifted_macro_environments: &mut HashSet<PathBuf>,
        search_dirs: &[PathBuf],
    ) -> Result<Vec<ExprKind>> {
        // Wipe the visited set on entry
        self.visited.clear();

        self.rollback_metadata = self.file_metadata.clone();

        // TODO
        // This is also explicitly wrong -> we should separate the global macro map from the macros found locally in this module
        // For instance, (cond) is global, but (define-syntax blagh) might be local to main
        // if a module then defines a function (blagh) that is used inside its scope, this would expand the macro in that scope
        // which we do not want
        extract_macro_defs(&mut exprs, global_macro_map)?;

        let mut module_builder = ModuleBuilder::main(
            path,
            exprs,
            &mut self.compiled_modules,
            &mut self.visited,
            &mut self.file_metadata,
            sources,
            kernel,
            builtin_modules,
            global_macro_map,
            &self.custom_builtins,
            search_dirs,
            &self.module_resolvers,
        )?;

        let mut module_statements = module_builder.compile()?;

        module_builder.collect_provides()?;

        let mut ast = module_builder.source_ast;

        let mut require_defines = Vec::new();

        let mut explicit_requires = HashMap::default();

        for require_object in &module_builder.require_objects {
            let path = require_object.path.get_path();
            explicit_requires.clear();

            // If there _are_ explicit identifiers to import, limit what we import to what
            // is in the set
            for ident in &require_object.idents_to_import {
                match ident {
                    MaybeRenamed::Normal(i) => {
                        explicit_requires.insert(i.atom_identifier().unwrap().clone(), None);
                    }

                    MaybeRenamed::Renamed(from, to) => {
                        explicit_requires.insert(
                            from.atom_identifier().unwrap().clone(),
                            Some(to.atom_identifier().unwrap().clone()),
                        );
                    }
                }
            }

            // println!("{:?}", path);
            let module = if let Some(module) = module_builder.compiled_modules.get(&path) {
                module
            } else {
                // log::debug!(target: "modules", "No provides found for module, skipping: {:?}", path);

                continue;
            };

            for provide_expr in &module.provides {
                // For whatever reason, the value coming into module.provides is an expression like: (provide expr...)
                for provide in &provide_expr.list().unwrap().args[1..] {
                    let other_module_prefix = module.prefix();

                    // TODO: Expand the contract out into something we expect
                    // Otherwise, this is going to blow up
                    match provide {
                        ExprKind::List(l) => {
                            if let Some(qualifier) = l.first_ident() {
                                match *qualifier {
                                    x if x == *REQUIRE_IDENT_SPEC => {
                                        // Directly expand into define/contract, but with the value just being the hash get below

                                        // (bind/c contract name 'name)

                                        let name = l.args.get(1).unwrap();

                                        if !explicit_requires.is_empty()
                                            && !name
                                                .atom_identifier()
                                                .map(|x| explicit_requires.contains_key(x))
                                                .unwrap_or_default()
                                        {
                                            continue;
                                        }

                                        if module
                                            .macro_map
                                            .contains_key(name.atom_identifier().unwrap())
                                        {
                                            continue;
                                        }

                                        let hash_get = expr_list![
                                            ExprKind::atom(*PROTO_HASH_GET),
                                            ExprKind::atom(
                                                CompactString::new(MODULE_PREFIX)
                                                    + &other_module_prefix
                                            ),
                                            ExprKind::Quote(Box::new(Quote::new(
                                                name.clone(),
                                                SyntaxObject::default(TokenType::Quote)
                                            ))),
                                        ];

                                        let mut owned_name = name.clone();

                                        // If we have the alias listed, we should use it
                                        if !explicit_requires.is_empty() {
                                            if let Some(alias) = explicit_requires
                                                .get(name.atom_identifier().unwrap())
                                                .copied()
                                                .flatten()
                                            {
                                                *owned_name.atom_identifier_mut().unwrap() =
                                                    alias.clone();
                                            }
                                        }

                                        if let Some(prefix) = &require_object.prefix {
                                            if let Some(existing) = owned_name.atom_identifier_mut()
                                            {
                                                let mut prefixed_identifier = prefix.clone();
                                                prefixed_identifier.push_str(existing.resolve());

                                                // Update the existing identifier to point to a new one with the prefix applied
                                                *existing = prefixed_identifier.into();
                                            }
                                        }

                                        let define = ExprKind::Define(Box::new(Define::new(
                                            owned_name,
                                            hash_get,
                                            SyntaxObject::default(TokenType::Define),
                                        )));

                                        require_defines.push(define);
                                    }
                                    _ => {
                                        stop!(TypeMismatch => format!("provide expects either an identifier, (for-syntax <ident>), or (contract/out ...), found: {}", provide))
                                    }
                                }
                            } else {
                                stop!(TypeMismatch => "provide expects either an identifier or a (for-syntax <ident>)")
                            }
                        }
                        ExprKind::Atom(_) => {
                            if !explicit_requires.is_empty()
                                && !provide
                                    .atom_identifier()
                                    .map(|x| explicit_requires.contains_key(x))
                                    .unwrap_or_default()
                            {
                                continue;
                            }

                            if module
                                .macro_map
                                .contains_key(provide.atom_identifier().unwrap())
                            {
                                continue;
                            }

                            let hash_get = expr_list![
                                ExprKind::atom(*PROTO_HASH_GET),
                                ExprKind::atom(
                                    CompactString::new(MODULE_PREFIX) + &other_module_prefix
                                ),
                                ExprKind::Quote(Box::new(Quote::new(
                                    provide.clone(),
                                    SyntaxObject::default(TokenType::Quote)
                                ))),
                            ];

                            let mut owned_provide = provide.clone();

                            // If we have the alias listed, we should use it
                            if !explicit_requires.is_empty() {
                                if let Some(alias) = explicit_requires
                                    .get(provide.atom_identifier().unwrap())
                                    .copied()
                                    .flatten()
                                {
                                    *owned_provide.atom_identifier_mut().unwrap() = alias.clone();
                                }
                            }

                            // TODO: If there is a prefix applied, use it here?
                            if let Some(prefix) = &require_object.prefix {
                                // println!("Found prefix: {}", prefix);

                                if let Some(existing) = owned_provide.atom_identifier_mut() {
                                    let mut prefixed_identifier = prefix.clone();
                                    prefixed_identifier.push_str(existing.resolve());

                                    // Update the existing identifier to point to a new one with the prefix applied
                                    *existing = prefixed_identifier.into();
                                }
                            }

                            let define = ExprKind::Define(Box::new(Define::new(
                                owned_provide,
                                hash_get,
                                SyntaxObject::default(TokenType::Define),
                            )));

                            // println!("{}", define);

                            require_defines.push(define);
                        }
                        _ => {
                            stop!(TypeMismatch => "provide expression needs to either be a `contract/out` form or an identifier")
                        }
                    }
                }
            }
        }

        let mut mangled_asts = Vec::with_capacity(ast.len());

        // TODO: Move this to the lower level as well
        // It seems we're only doing this expansion at the top level, but we _should_ do this at the lower level as well
        for require_object in module_builder.require_objects.iter() {
            let require_for_syntax = require_object.path.get_path();

            let (module, in_scope_macros, mut name_mangler) = Self::find_in_scope_macros(
                &mut self.compiled_modules,
                &require_for_syntax,
                require_object,
                &mut mangled_asts,
            );

            // let kernel_macros_in_scope: HashSet<_> =
            //     module.provides_for_syntax.iter().cloned().collect();

            // let defmacros_exported: HashSet<_> = module.

            // dbg!(&kernel_macros_in_scope);

            let module_name = module.name.to_string_lossy().into_owned();

            if let Some(kernel) = kernel.as_mut() {
                if kernel.exported_defmacros(&module_name).is_some() {
                    lifted_kernel_environments.insert(
                        module_name.clone(),
                        KernelDefMacroSpec {
                            _env: module_name.clone(),
                            _exported: None,
                            name_mangler: name_mangler.clone(),
                        },
                    );
                }
            }

            // TODO: This isn't right - only check if there are defmacro things
            // that we need to lift - just check the values that are in the defmacros
            // environment in the kernel
            // if !kernel_macros_in_scope.is_empty() {
            //     lifted_kernel_environments.insert(
            //         module_name.clone(),
            //         KernelDefMacroSpec {
            //             env: module_name,
            //             exported: None,
            //             name_mangler: name_mangler.clone(),
            //         },
            //     );
            // }

            // let module_name = Cow::from(module.name.to_str().unwrap().into());

            for expr in ast.iter_mut() {
                // @matt 12/8/2023
                // The easiest thing to do here, is to go to the other module, and find
                // what defmacros have been exposed on the require for syntax. Once those
                // have been found, we run a pass with kernel expansion, limiting the
                // expander to only use the macros that we've exposed. After that,
                // we run the expansion again, using the full suite of defmacro capabilities.
                //
                // The question that remains - how to define the neat phases of what kinds
                // of macros can expand into what? Can defmacro -> syntax-rules -> defmacro?
                // This could eventually prove to be cumbersome, but it is still early
                // for defmacro. Plus, I need to create a syntax-case or syntax-parse
                // frontend before the defmacro style macros become too pervasive.
                //
                // TODO: Replicate this behavior over to builtin modules

                // First expand the in scope macros
                // These are macros
                let mut expander = Expander::new(&in_scope_macros);
                expander.expand(expr)?;
                let changed = false;

                // (first_round_expanded, changed) = expand_kernel_in_env_with_allowed(
                //     first_round_expanded,
                //     kernel.as_mut(),
                //     // We don't need to expand those here
                //     ModuleContainer::default(),
                //     module.name.to_str().unwrap().into(),
                //     &kernel_macros_in_scope,
                // )?;

                // If the kernel expander expanded into something - go ahead
                // and expand all of the macros in this
                // if changed || expander.changed {
                // Expand here?
                // first_round_expanded = expand(first_round_expanded, &module.macro_map)?;

                // Probably don't need this
                // (first_round_expanded, changed) = expand_kernel_in_env_with_change(
                //     first_round_expanded,
                //     kernel.as_mut(),
                //     ModuleContainer::default(),
                //     module.name.to_str().unwrap().into(),
                // )?;

                // This is pretty suspect, and needs to be revisited - only the output of the
                // macro expansion and not the whole thing needs to be mangled most likely.
                // Otherwise, we'll run into weird stuff?
                // if changed {
                //     name_mangler.visit(&mut first_round_expanded);
                // }
                // }

                if expander.changed || changed {
                    let _source_id = sources.get_source_id(&module.name).unwrap();

                    // let mut fully_expanded = first_round_expanded;

                    expand(
                        expr,
                        &module.macro_map,
                        // source_id,
                    )?;

                    // Expanding the kernel with only these macros...
                    let changed = expand_kernel_in_env_with_change(
                        expr,
                        kernel.as_mut(),
                        // We don't need to expand those here
                        ModuleContainer::default(),
                        &module_name,
                        // &kernel_macros_in_scope,
                    )?;

                    if changed {
                        name_mangler.visit(expr);
                    }

                    // lifted_kernel_environments.insert(
                    //     module_name.clone(),
                    //     KernelDefMacroSpec {
                    //         env: module_name,
                    //         exported: None,
                    //         name_mangler: name_mangler.clone(),
                    //     },
                    // );

                    // Ok(fully_expanded)
                }
                // else {
                //     Ok(first_round_expanded)
                // }
            }

            // ast = ast
            //     .into_iter()
            //     .map(|x| {
            //         // @matt 12/8/2023
            //         // The easiest thing to do here, is to go to the other module, and find
            //         // what defmacros have been exposed on the require for syntax. Once those
            //         // have been found, we run a pass with kernel expansion, limiting the
            //         // expander to only use the macros that we've exposed. After that,
            //         // we run the expansion again, using the full suite of defmacro capabilities.
            //         //
            //         // The question that remains - how to define the neat phases of what kinds
            //         // of macros can expand into what? Can defmacro -> syntax-rules -> defmacro?
            //         // This could eventually prove to be cumbersome, but it is still early
            //         // for defmacro. Plus, I need to create a syntax-case or syntax-parse
            //         // frontend before the defmacro style macros become too pervasive.
            //         //
            //         // TODO: Replicate this behavior over to builtin modules

            //         // First expand the in scope macros
            //         // These are macros
            //         let mut expander = Expander::new(&in_scope_macros);
            //         let mut first_round_expanded = expander.expand(x)?;
            //         let mut changed = false;

            //         // (first_round_expanded, changed) = expand_kernel_in_env_with_allowed(
            //         //     first_round_expanded,
            //         //     kernel.as_mut(),
            //         //     // We don't need to expand those here
            //         //     ModuleContainer::default(),
            //         //     module.name.to_str().unwrap().into(),
            //         //     &kernel_macros_in_scope,
            //         // )?;

            //         // If the kernel expander expanded into something - go ahead
            //         // and expand all of the macros in this
            //         // if changed || expander.changed {
            //         // Expand here?
            //         // first_round_expanded = expand(first_round_expanded, &module.macro_map)?;

            //         // Probably don't need this
            //         // (first_round_expanded, changed) = expand_kernel_in_env_with_change(
            //         //     first_round_expanded,
            //         //     kernel.as_mut(),
            //         //     ModuleContainer::default(),
            //         //     module.name.to_str().unwrap().into(),
            //         // )?;

            //         // This is pretty suspect, and needs to be revisited - only the output of the
            //         // macro expansion and not the whole thing needs to be mangled most likely.
            //         // Otherwise, we'll run into weird stuff?
            //         // if changed {
            //         //     name_mangler.visit(&mut first_round_expanded);
            //         // }
            //         // }

            //         if expander.changed || changed {
            //             let source_id = sources.get_source_id(&module.name).unwrap();

            //             let mut fully_expanded = first_round_expanded;

            //             expand(
            //                 &mut fully_expanded,
            //                 &module.macro_map,
            //                 // source_id,
            //             )?;

            //             let module_name = module.name.to_str().unwrap().into();

            //             // Expanding the kernel with only these macros...
            //             let changed = expand_kernel_in_env_with_change(
            //                 &mut fully_expanded,
            //                 kernel.as_mut(),
            //                 // We don't need to expand those here
            //                 ModuleContainer::default(),
            //                 module_name.clone(),
            //                 // &kernel_macros_in_scope,
            //             )?;

            //             if changed {
            //                 name_mangler.visit(&mut fully_expanded);
            //             }

            //             // lifted_kernel_environments.insert(
            //             //     module_name.clone(),
            //             //     KernelDefMacroSpec {
            //             //         env: module_name,
            //             //         exported: None,
            //             //         name_mangler: name_mangler.clone(),
            //             //     },
            //             // );

            //             Ok(fully_expanded)
            //         } else {
            //             Ok(first_round_expanded)
            //         }
            //     })
            //     .collect::<Result<_>>()?;

            // Global macro map - also need to expand with ALL macros
            // post expansion in the target environment, which means we can't _just_
            // extend the global macro map with the target in scope macros, we need to
            // do something like the two pass expansion
            global_macro_map.extend(in_scope_macros);

            lifted_macro_environments.insert(module.name.clone());
        }

        // Include the defines from the modules now imported
        module_statements.append(&mut require_defines);

        // The next two lines here expand _all_ of the source code with the top level macros
        // This is necessary because of the std library macros, although this should be able to be
        // solved with scoped imports of the standard library explicitly
        module_statements.append(&mut ast);

        time!("Top level macro evaluation time", {
            for expr in module_statements.iter_mut() {
                expand(expr, global_macro_map)?;
            }
        });

        // @Matt 7/4/23
        // TODO: With mangling, this could cause problems. We'll want to un-mangle quotes AFTER the macro has been expanded,
        // in order to preserve the existing behavior.
        // let result = module_statements
        //     .into_iter()
        //     .map(|x| expand(x, global_macro_map))
        //     .collect::<Result<_>>();

        // result

        Ok(module_statements)
    }

    fn find_in_scope_macros<'a>(
        compiled_modules: &'a mut crate::HashMap<PathBuf, CompiledModule>,
        require_for_syntax: &'a PathBuf,
        require_object: &'a RequireObject,
        mangled_asts: &'a mut Vec<ExprKind>,
    ) -> (
        &'a CompiledModule,
        FxHashMap<InternedString, SteelMacro>,
        NameMangler,
    ) {
        let module = compiled_modules
            .get_mut(require_for_syntax)
            .unwrap_or_else(|| panic!("Module missing!: {:?}", require_for_syntax));

        let prefix = module.prefix();

        // Collect globals and also, anything that is imported
        let mut globals = collect_globals(&module.ast);

        // Bring in what they provided first, but then if we can't find that, we'll have to
        // find all of the remaining ones by fetching all of their dependencies, and then
        // reborrowing
        globals.extend(
            module
                .require_objects
                .iter()
                .flat_map(|x| x.as_identifiers()),
        );

        let modules_to_check = module
            .require_objects
            .iter()
            .filter_map(|x| {
                if x.idents_to_import.is_empty() {
                    Some(x.path.get_path())
                } else {
                    None
                }
            })
            .collect::<Vec<_>>();

        // drop(module);

        for importing_module in modules_to_check {
            let other_module = compiled_modules.get_mut(&importing_module).unwrap();

            for provide_expr in &other_module.provides {
                // TODO: Handle provide spec stuff!
                for provide in &provide_expr.list().unwrap().args[1..] {
                    if let Some(ident) = provide.atom_identifier() {
                        globals.insert(*ident);
                    }

                    if let Some(list) = provide.list().and_then(|x| x.second_ident()) {
                        globals.insert(*list);
                    }
                }
            }
        }

        let module = compiled_modules
            .get_mut(require_for_syntax)
            .unwrap_or_else(|| panic!("Module missing!: {:?}", require_for_syntax));

        let mut name_mangler = NameMangler::new(globals, prefix);

        // If the module hasn't been emitted already, then include it here
        if !module.emitted {
            let mut module_ast = module.ast.clone();

            name_mangler.mangle_vars(&mut module_ast);

            mangled_asts.append(&mut module_ast);
        }

        {
            let mut should_mangle = false;
            for (_, smacro) in module.macro_map.iter() {
                if !smacro.special_mangled && !smacro.is_mangled() {
                    should_mangle = true;
                    break;
                }
            }

            if should_mangle {
                for (_, smacro) in Arc::make_mut(&mut module.macro_map).iter_mut() {
                    if !smacro.special_mangled && !smacro.is_mangled() {
                        for expr in smacro.exprs_mut() {
                            name_mangler.visit(expr);
                        }
                        smacro.mark_mangled();
                    }
                }
            }
        }

        // let provided_macros = module.provides_for
        // let expander = Expander::new(&module.macro_map);
        // TODO
        // expand expressions one by one
        // if expansion with _just_ public macros from the required module doesn't do anything, stop
        // if it _does_ change, do another pass with all of the macros in scope
        // do this for each of the expressions in the file in this loop
        // TODO -> try not cloning this
        // TODO -> do this in the module expansion as well
        let mut in_scope_macros = module
            .provides_for_syntax
            .iter()
            // Chain with just the normal provides!
            .chain(module.provides.iter().flat_map(|x| {
                x.list().unwrap().args[1..]
                    .iter()
                    .filter_map(|x| x.atom_identifier())
            }))
            .filter_map(|x| {
                let smacro = module.macro_map.get(x);
                if let Some(smacro) = smacro {
                    Some((*x, smacro.clone()))
                } else {
                    None
                }
            })
            .collect::<FxHashMap<_, _>>();

        // If the require_object specifically imports things, we should reference it

        if !require_object.idents_to_import.is_empty() {
            for maybe in &require_object.idents_to_import {
                match maybe {
                    MaybeRenamed::Normal(n) => {
                        if let Some(ident) = n.atom_identifier() {
                            if let Some(mut m) = module.macro_map.get(ident).cloned() {
                                for expr in m.exprs_mut() {
                                    name_mangler.visit(expr);
                                }

                                if let Some(prefix) = &require_object.prefix {
                                    in_scope_macros
                                        .insert((prefix.to_string() + ident.resolve()).into(), m);
                                } else {
                                    in_scope_macros.insert(*ident, m);
                                }
                            }
                        }
                    }
                    MaybeRenamed::Renamed(from, to) => {
                        if let Some(ident) = from.atom_identifier() {
                            if let Some(mut m) = module.macro_map.get(ident).cloned() {
                                for expr in m.exprs_mut() {
                                    name_mangler.visit(expr);
                                }
                                // TODO: Remove this unwrap
                                // in_scope_macros.insert(*to.atom_identifier().unwrap(), m);

                                if let Some(prefix) = &require_object.prefix {
                                    in_scope_macros.insert(
                                        (prefix.to_string()
                                            + to.atom_identifier().unwrap().resolve())
                                        .into(),
                                        m,
                                    );
                                } else {
                                    in_scope_macros.insert(*to.atom_identifier().unwrap(), m);
                                }
                            }
                        }
                    }
                }
            }
        } else {
            // Pull in all of the macros that the module exposes

            for provide_expr in &module.provides {
                if let Some(provide_expr) = provide_expr.list() {
                    for ident in provide_expr.args.split_first().unwrap().1 {
                        // println!("Looking for {}", ident);

                        if let Some(ident) = ident.atom_identifier() {
                            if let Some(mut m) = module.macro_map.get(ident).cloned() {
                                // println!("Pulling in macro: {}", ident);

                                for expr in m.exprs_mut() {
                                    name_mangler.visit(expr);
                                }

                                if let Some(prefix) = &require_object.prefix {
                                    in_scope_macros
                                        .insert((prefix.to_string() + ident.resolve()).into(), m);
                                } else {
                                    in_scope_macros.insert(*ident, m);
                                }
                            }
                        }
                    }
                }
            }
        }

        // Check what macros are in scope here
        // println!(
        //     "In scope macros: {:#?}",
        //     in_scope_macros.keys().collect::<Vec<_>>()
        // );
        (module, in_scope_macros, name_mangler)
    }
}

// Pre-compile module to bytecode? Is it even possible?
// Dynamically linking the module would then make it relatively
// easy to just load everything up at the start.
// Compiled module _should_ be possible now. Just create a target
#[derive(Debug, Clone, serde::Serialize, serde::Deserialize)]
pub struct CompiledModule {
    name: PathBuf,
    provides: Vec<ExprKind>,
    require_objects: Vec<RequireObject>,
    provides_for_syntax: Vec<InternedString>,
    pub(crate) macro_map: Arc<FxHashMap<InternedString, SteelMacro>>,
    pub(crate) ast: Vec<ExprKind>,
    emitted: bool,
    cached_prefix: CompactString,
    downstream: Vec<PathBuf>,
}

pub static MANGLER_PREFIX: &str = "##mm";
pub static MODULE_PREFIX: &str = "__module-";
pub static MANGLED_MODULE_PREFIX: &str = "__module-##mm";

pub fn path_to_module_name(name: PathBuf) -> String {
    let mut base = CompactString::new(MANGLED_MODULE_PREFIX);

    if let Some(steel_home) = steel_home() {
        // Intern this?
        let name_lossy = name.to_string_lossy();
        let name = name_lossy.trim_start_matches(steel_home.as_str());

        let interned = InternedString::from_str(name);
        let id = interned.get().into_inner();

        base.push_str(&id.to_string());
        base.push_str(MANGLER_SEPARATOR);
    } else {
        let interned = InternedString::from_str(name.to_string_lossy().as_ref());
        let id = interned.get().into_inner();

        base.push_str(&id.to_string());
        base.push_str(MANGLER_SEPARATOR);
    }

    base.to_string()
}

// TODO: @Matt 6/12/23 - This _should_ be serializable. If possible, we can try to store intermediate objects down to some file.
impl CompiledModule {
    pub fn new(
        name: PathBuf,
        provides: Vec<ExprKind>,
        require_objects: Vec<RequireObject>,
        provides_for_syntax: Vec<InternedString>,
        macro_map: Arc<FxHashMap<InternedString, SteelMacro>>,
        ast: Vec<ExprKind>,
        downstream: Vec<PathBuf>,
    ) -> Self {
        let mut base = CompactString::new(MANGLER_PREFIX);

        if let Some(steel_home) = steel_home() {
            // Intern this?
            let name_lossy = name.to_string_lossy();
            let name = name_lossy.trim_start_matches(steel_home.as_str());

            let interned = InternedString::from_str(name);
            let id = interned.get().into_inner();

            // base.push_str(name);
            base.push_str(&id.to_string());
            base.push_str(MANGLER_SEPARATOR);

            // println!("{}", base);
            // println!("Byte length: {}", base.len());
        } else {
            let interned = InternedString::from_str(name.to_string_lossy().as_ref());
            let id = interned.get().into_inner();

            // base.push_str(self.name.to_string_lossy().as_ref());
            base.push_str(&id.to_string());
            base.push_str(MANGLER_SEPARATOR);
        }

        Self {
            name,
            provides,
            require_objects,
            provides_for_syntax,
            macro_map,
            ast,
            emitted: false,
            cached_prefix: base,
            downstream,
        }
    }

    // TODO: Should cache this
    pub fn prefix(&self) -> CompactString {
        self.cached_prefix.clone()
    }

    pub fn get_ast(&self) -> &[ExprKind] {
        &self.ast
    }

    pub fn name(&self) -> &PathBuf {
        &self.name
    }

    pub fn get_provides(&self) -> &[ExprKind] {
        &self.provides
    }

    pub fn get_requires(&self) -> &[RequireObject] {
        &self.require_objects
    }

    // pub fn get_requires(&self) -> &[PathBuf] {
    //     &self.requires
    // }

    pub fn set_emitted(&mut self, emitted: bool) {
        self.emitted = emitted;
    }

    fn to_top_level_module(
        &self,
        modules: &crate::HashMap<PathBuf, CompiledModule>,
        global_macro_map: &FxHashMap<InternedString, SteelMacro>,
    ) -> Result<ExprKind> {
        let mut globals = collect_globals(&self.ast);

        let mut exprs = self.ast.clone();

        let mut provide_definitions = Vec::new();

        // TODO: Change this to not use the full path. Unfortunately that isn't portable,
        // so we should use something that is more agnostic of the target location
        // if we were to load.
        //
        // Probably a better idea would be to somehow assign a unique ID to each module;
        // the path from the $STEEL_HOME would be relatively safe. That way we can just strip
        // the $STEEL_HOME root away from the path if it starts with it, and then have
        // that resolve to be the "name" of the module.
        let prefix = self.prefix();

        // Now we should be able to set up a series of requires with the right style
        // ;; Refresh the module definition in this namespace
        // (define a-module.rkt-b (hash-get 'b b-module.rkt-b))

        let mut explicit_requires = HashMap::default();

        // TODO: This is the same as the top level, they should be merged
        for require_object in &self.require_objects {
            let path = require_object.path.get_path();

            explicit_requires.clear();

            for ident in &require_object.idents_to_import {
                match ident {
                    MaybeRenamed::Normal(i) => {
                        explicit_requires.insert(i.atom_identifier().unwrap().clone(), None);
                    }
                    MaybeRenamed::Renamed(from, to) => {
                        explicit_requires.insert(
                            from.atom_identifier().unwrap().clone(),
                            Some(to.atom_identifier().unwrap().clone()),
                        );
                    }
                }
            }

            // println!("{:?}", path);
            // println!("{:?}", modules.keys().collect::<Vec<_>>());
            let module = modules.get(&path).unwrap();

            let other_module_prefix = module.prefix();

            for provide_expr in &module.provides {
                // For whatever reason, the value coming into module.provides is an expression like: (provide expr...)
                for provide in &provide_expr.list().unwrap().args[1..] {
                    match provide {
                        ExprKind::List(l) => {
                            if let Some(qualifier) = l.first_ident() {
                                if module.macro_map.contains_key(qualifier) {
                                    continue;
                                }

                                match *qualifier {
                                    x if x == *REQUIRE_IDENT_SPEC => {
                                        // Directly expand into define/contract, but with the value just being the hash get below

                                        // (bind/c contract name 'name)

                                        let name = l.args.get(1).unwrap();

                                        if !explicit_requires.is_empty()
                                            && !name
                                                .atom_identifier()
                                                .map(|x| explicit_requires.contains_key(x))
                                                .unwrap_or_default()
                                        {
                                            continue;
                                        }

                                        if module
                                            .macro_map
                                            .contains_key(name.atom_identifier().unwrap())
                                        {
                                            continue;
                                        }

                                        let hash_get = expr_list![
                                            ExprKind::atom(*PROTO_HASH_GET),
                                            ExprKind::atom(
                                                CompactString::new(MODULE_PREFIX)
                                                    + &other_module_prefix
                                            ),
                                            ExprKind::Quote(Box::new(Quote::new(
                                                name.clone(),
                                                SyntaxObject::default(TokenType::Quote)
                                            ))),
                                        ];

                                        let mut owned_name = name.clone();

                                        // If we have the alias listed, we should use it
                                        if !explicit_requires.is_empty() {
                                            if let Some(alias) = explicit_requires
                                                .get(name.atom_identifier().unwrap())
                                                .copied()
                                                .flatten()
                                            {
                                                *owned_name.atom_identifier_mut().unwrap() =
                                                    alias.clone();
                                            }
                                        }

                                        if let Some(prefix) = &require_object.prefix {
                                            if let Some(existing) = owned_name.atom_identifier_mut()
                                            {
                                                let mut prefixed_identifier = prefix.clone();
                                                prefixed_identifier.push_str(existing.resolve());

                                                // Update the existing identifier to point to a new one with the prefix applied
                                                *existing = prefixed_identifier.into();
                                            }
                                        }

                                        globals.insert(*name.atom_identifier().unwrap());

                                        let define = ExprKind::Define(Box::new(Define::new(
                                            owned_name,
                                            hash_get,
                                            SyntaxObject::default(TokenType::Define),
                                        )));

                                        provide_definitions.push(define);
                                    }

                                    // x if x == *CONTRACT_OUT => {
                                    //     // Directly expand into define/contract, but with the value just being the hash get below

                                    //     // (bind/c contract name 'name)

                                    //     let mut name = l.args.get(1).unwrap().clone();
                                    //     let _contract = l.args.get(2).unwrap();

                                    //     if !explicit_requires.is_empty()
                                    //         && !name
                                    //             .atom_identifier()
                                    //             .map(|x| explicit_requires.contains_key(x))
                                    //             .unwrap_or_default()
                                    //     {
                                    //         continue;
                                    //     }

                                    //     // If we have the alias listed, we should use it
                                    //     if !explicit_requires.is_empty() {
                                    //         if let Some(alias) = explicit_requires
                                    //             .get(name.atom_identifier().unwrap())
                                    //             .copied()
                                    //             .flatten()
                                    //         {
                                    //             *name.atom_identifier_mut().unwrap() =
                                    //                 alias.clone();
                                    //         }
                                    //     }

                                    //     if let Some(prefix) = &require_object.prefix {
                                    //         if let Some(existing) = name.atom_identifier_mut() {
                                    //             let mut prefixed_identifier = prefix.clone();
                                    //             prefixed_identifier.push_str(existing.resolve());

                                    //             // Update the existing identifier to point to a new one with the prefix applied
                                    //             *existing = prefixed_identifier.into();
                                    //         }
                                    //     }

                                    //     // Since this is now bound to be in the scope of the current working module, we also want
                                    //     // this to be mangled. In the event we do something like, qualify the import, then we might
                                    //     // have to mangle this differently
                                    //     globals.insert(*name.atom_identifier().unwrap());

                                    //     let hash_get = expr_list![
                                    //         ExprKind::atom(*PROTO_HASH_GET),
                                    //         ExprKind::atom(
                                    //             "__module-".into() + &other_module_prefix
                                    //         ),
                                    //         ExprKind::Quote(Box::new(Quote::new(
                                    //             name.clone(),
                                    //             SyntaxObject::default(TokenType::Quote)
                                    //         ))),
                                    //     ];

                                    //     let define = ExprKind::Define(Box::new(Define::new(
                                    //         ExprKind::atom(
                                    //             prefix.clone()
                                    //                 + name.atom_identifier().unwrap().resolve(),
                                    //         ),
                                    //         hash_get,
                                    //         SyntaxObject::default(TokenType::Define),
                                    //     )));

                                    //     provide_definitions.push(define);
                                    // }
                                    _ => {
                                        stop!(TypeMismatch => format!("provide expects either an identifier, (for-syntax <ident>), or (contract/out ...) - found: {}", provide))
                                    }
                                }
                            } else {
                                stop!(TypeMismatch => "provide expects either an identifier or a (for-syntax <ident>)")
                            }
                        }
                        ExprKind::Atom(_) => {
                            if !explicit_requires.is_empty()
                                && !provide
                                    .atom_identifier()
                                    .map(|x| explicit_requires.contains_key(x))
                                    .unwrap_or_default()
                            {
                                continue;
                            }

                            if module
                                .macro_map
                                .contains_key(provide.atom_identifier().unwrap())
                            {
                                continue;
                            }

                            // Mangle with a prefix if necessary
                            let mut provide = provide.clone();
                            let raw_provide = provide.clone();

                            // If we have the alias listed, we should use it
                            if !explicit_requires.is_empty() {
                                if let Some(alias) = explicit_requires
                                    .get(provide.atom_identifier().unwrap())
                                    .copied()
                                    .flatten()
                                {
                                    *provide.atom_identifier_mut().unwrap() = alias.clone();
                                }
                            }

                            if let Some(prefix) = &require_object.prefix {
                                if let Some(existing) = provide.atom_identifier_mut() {
                                    let mut prefixed_identifier = prefix.clone();
                                    prefixed_identifier.push_str(existing.resolve());

                                    // Update the existing identifier to point to a new one with the prefix applied
                                    *existing = prefixed_identifier.into();
                                }
                            }

                            let provide_ident = provide.atom_identifier().unwrap();

                            // Since this is now bound to be in the scope of the current working module, we also want
                            // this to be mangled. In the event we do something like, qualify the import, then we might
                            // have to mangle this differently
                            globals.insert(*provide_ident);

                            let define = ExprKind::Define(Box::new(Define::new(
                                ExprKind::atom(prefix.clone() + provide_ident.resolve()),
                                expr_list![
                                    ExprKind::atom(*PROTO_HASH_GET),
                                    ExprKind::atom(
                                        CompactString::new(MODULE_PREFIX) + &other_module_prefix
                                    ),
                                    ExprKind::Quote(Box::new(Quote::new(
                                        raw_provide.clone(),
                                        SyntaxObject::default(TokenType::Quote)
                                    )))
                                ],
                                SyntaxObject::default(TokenType::Define),
                            )));

                            // if require_object.prefix.is_some() {
                            //     println!("{}", define);
                            // }

                            provide_definitions.push(define);
                        }
                        _ => {
                            stop!(TypeMismatch => "provide expression needs to either be a `contract/out` form or an identifier")
                        }
                    }
                }
            }
        }

        // Mangle all of the variables that are either:
        // 1. Defined locally in this file
        // 2. Required by another file
        let mut name_mangler = NameMangler::new(globals, prefix.clone());

        // Afterwards, walk through and unmangle any quoted values, since these
        // were intended to be used with non mangled values.
        // let name_unmangler = NameUnMangler::new(&prefix);

        name_mangler.mangle_vars(&mut exprs);

        // The provide definitions should also be mangled
        name_mangler.mangle_vars(&mut provide_definitions);

        // let mut hash_builder = Vec::new();

        // These are gonna be the pairs
        // hash_builder.push(());

        // Construct the series of provides as well, we'll want these to refer to the correct values
        //
        let mut provides: smallvec::SmallVec<[(ExprKind, ExprKind); 24]> = self
            .provides
            .iter()
            .flat_map(|x| &x.list().unwrap().args[1..])
            .cloned()
            .map(|x| (x.clone(), x))
            .collect();

        for provide in &mut provides {
            match &provide.1 {
                ExprKind::List(l) => {
                    if let Some(qualifier) = l.first_ident() {
                        match qualifier {
                            x if *x == *REQUIRE_IDENT_SPEC => {
                                // *provide = expand(l.get(2).unwrap().clone(), global_macro_map)?;

                                // *provide = expand(l.)

                                provide.0 = l.get(1).unwrap().clone();

                                let mut provide_expr = l.get(2).unwrap().clone();
                                expand(&mut provide_expr, global_macro_map)?;

                                provide.1 = provide_expr;

                                continue;

                                // name_unmangler.unmangle_expr(provide);
                            }
                            // x if *x == *CONTRACT_OUT => {
                            //     // Update the item to point to just the name
                            //     //
                            //     // *provide = l.get(1).unwrap().clone();
                            //     // {
                            //     //     println!("---------");
                            //     //     println!("Provide expr: {}", l.to_string());
                            //     // }

                            //     provide.0 = l.get(1).unwrap().clone();

                            //     let mut provide_expr = expr_list![
                            //         ExprKind::ident("bind/c"),
                            //         l.get(2).unwrap().clone(),
                            //         l.get(1).unwrap().clone(),
                            //         ExprKind::Quote(Box::new(Quote::new(
                            //             l.get(1).unwrap().clone(),
                            //             SyntaxObject::default(TokenType::Quote)
                            //         ))),
                            //     ];

                            //     expand(&mut provide_expr, global_macro_map)?;

                            //     provide.1 = provide_expr;

                            //     name_unmangler.unmangle_expr(&mut provide.1);
                            //     // continue;
                            // }
                            unknown => {
                                stop!(TypeMismatch => "bar provide expects either an identifier, (for-syntax <ident>), or (contract/out ...), found: {}", unknown)
                            }
                        }
                    } else {
                        stop!(TypeMismatch => "provide expects either an identifier or a (for-syntax <ident>)")
                    }
                }
                ExprKind::Atom(_) => {
                    continue;
                }
                _ => {
                    stop!(TypeMismatch => "provide expression needs to either be a `contract/out` form or an identifier")
                }
            }
        }

        // Drop all of the macro references here
        provides.retain(|x| !self.macro_map.contains_key(x.0.atom_identifier().unwrap()));

        // We want one without the mangled version, for the actual provides
        let un_mangled = provides.clone();

        let left_unmangled: Vec<_> = un_mangled.into_iter().map(|x| x.0).collect();

        let mut right: Vec<_> = provides.into_iter().map(|x| x.1).collect();

        name_mangler.mangle_vars(&mut right);
        // name_unmangler.unmangle_vars(&mut provides);

        let mut hash_body = vec![ExprKind::ident("hash")];

        // We can put the module name in there, but that doesn't help us get the docs out...
        // Probably need to just store the docs directly in the module itself as well?
        // hash_body.push(ExprKind::atom("#:module-name"));
        // hash_body.push(ExprKind::atom(prefix.clone()));

        // left_unmangled.pretty_print();

        hash_body.extend(interleave(
            left_unmangled.into_iter().map(|x| {
                if let ExprKind::Atom(_) = x {
                    ExprKind::Quote(Box::new(Quote::new(
                        x,
                        SyntaxObject::default(TokenType::Quote),
                    )))
                } else if let ExprKind::List(l) = x {
                    if let Some(qualifier) = l.first_ident() {
                        match qualifier {
                            x if *x == *REQUIRE_IDENT_SPEC => {
                                todo!()
                            }
                            _ => {
                                return ExprKind::Quote(Box::new(Quote::new(
                                    l.get(2).unwrap().clone(),
                                    SyntaxObject::default(TokenType::Quote),
                                )))
                            }
                        }
                    }

                    // Then this is a contract out, and we should handle it here

                    ExprKind::Quote(Box::new(Quote::new(
                        l.get(2).unwrap().clone(),
                        SyntaxObject::default(TokenType::Quote),
                    )))
                    // ExprKind::Quote(Box::new(Quote::new(
                    //     x,
                    //     SyntaxObject::default(TokenType::Quote),
                    // )))
                } else {
                    panic!("TODO this shouldn't be possible")
                }
            }),
            right,
        ));

        let module_define = ExprKind::Define(Box::new(Define::new(
            ExprKind::atom(CompactString::new(MODULE_PREFIX) + &prefix),
            ExprKind::List(List::new(hash_body)),
            SyntaxObject::default(TokenType::Quote),
        )));

        // let mut offset = None;

        // Find offset of first non builtin require definition:
        // for (idx, expr) in exprs.iter().enumerate() {
        //     if let ExprKind::Define(d) = expr {
        //         // if !is_a_builtin_definition(d) || !is_a_require_definition(d) {
        //         if !is_a_builtin_definition(d) {
        //             // println!("Found offset at: {:?}", offset);

        //             offset = Some(idx);
        //             println!("Found offset at: {:?}", offset);
        //             break;
        //         }
        //     }
        // }

        exprs.push(module_define);

        // exprs.append(&mut provide_definitions);

        let mut builtin_definitions = Vec::new();

        exprs.retain_mut(|expr| {
            if let ExprKind::Define(d) = expr {
                if is_a_builtin_definition(d) {
                    builtin_definitions.push(core::mem::take(expr));
                    false
                } else {
                    true
                }
            } else {
                true
            }
        });

        builtin_definitions.append(&mut provide_definitions);
        builtin_definitions.append(&mut exprs);

        // provide_definitions.append(&mut builtin_definitions);
        // provide_definitions.append(&mut exprs);

        exprs = builtin_definitions;

        // if let Some(offset) = offset {
        // for (idx, expr) in provide_definitions.into_iter().enumerate() {
        //     exprs.insert(offset + idx, expr);
        // }
        // } else {
        // provide_definitions.append(&mut exprs);
        // }

        // println!("MODULE DEFINITIONS----");

        // exprs.pretty_print();

        // println!("END MODULE DEFINITIONS");

        // exprs.pretty_print();

        // exprs.push(module_define);

        // Construct the overall definition
        // TODO: Perhaps mangle these as well, especially if they have contracts associated with them

        // if offset.is_none() {
        //     provide_definitions.append(&mut exprs);
        // }

        // Try this out?
        // let mut analysis = Analysis::from_exprs(&provide_definitions);
        // let mut semantic = SemanticAnalysis::from_analysis(&mut provide_definitions, analysis);

        // // This is definitely broken still
        // semantic.remove_unused_globals_with_prefix("mangler");
        // .replace_non_shadowed_globals_with_builtins()
        // .remove_unused_globals_with_prefix("mangler");

        Ok(ExprKind::Begin(Box::new(Begin::new(
            exprs,
            SyntaxObject::default(TokenType::Begin),
        ))))
    }

    // Turn the module into the AST node that represents the macro module in the stdlib
    fn _to_module_ast_node(&self) -> ExprKind {
        let mut body = vec![
            ExprKind::Atom(Atom::new(SyntaxObject::default(TokenType::Identifier(
                "module".into(),
            )))),
            ExprKind::Atom(Atom::new(SyntaxObject::default(TokenType::Identifier(
                format!("___{}", self.name.to_string_lossy()).into(),
            )))),
        ];

        // Put any provides at the top
        body.append(&mut self.provides.clone());

        // Include any dependencies here
        // body.append(&mut self.requires.clone());

        // TODO: @Matt 10/8/22
        // Reconsider how to address this expansion.
        // We really don't want to pollute the module space - perhaps disallow shadowed built-ins so we don't need this?
        // That would probably be annoying
        // let steel_base = ExprKind::List(List::new(vec![ExprKind::atom("steel/base")]));

        // self.ast.pretty_print();

        // body.push(steel_base);

        // Put the ast nodes inside the macro
        body.append(&mut self.ast.clone());

        // TODO clean this up
        let res = ExprKind::List(List::new(body));

        // if log_enabled!(target: "requires", log::Level::Debug) {
        //     debug!(target: "requires", "Module ast node: {}", res.to_string());
        // }

        res
    }
}

#[derive(Debug, Clone, PartialEq, serde::Serialize, serde::Deserialize)]
pub enum MaybeRenamed {
    Normal(ExprKind),
    Renamed(ExprKind, ExprKind),
}

#[derive(Debug, Clone, serde::Serialize, serde::Deserialize)]
pub struct RequireObject {
    pub path: PathOrBuiltIn,
    pub for_syntax: bool,
    pub idents_to_import: Vec<MaybeRenamed>,
    pub prefix: Option<String>,
    pub span: Span,
}

impl RequireObject {
    fn as_identifiers(&self) -> Vec<InternedString> {
        let mut out = Vec::new();
        for identifier in &self.idents_to_import {
            if let MaybeRenamed::Normal(n) = identifier {
                if let Some(ident) = n.atom_identifier() {
                    if let Some(prefix) = self.prefix.as_ref() {
                        out.push((prefix.clone() + ident.resolve()).into());
                    }
                }
            }
        }

        out
    }
}

#[derive(Debug, Clone, serde::Serialize, serde::Deserialize)]
pub enum PathOrBuiltIn {
    BuiltIn(Cow<'static, str>),
    Path(PathBuf),
}

impl PathOrBuiltIn {
    pub fn get_path(&self) -> PathBuf {
        match self {
            Self::Path(p) => p.clone(),
            Self::BuiltIn(p) => PathBuf::from(p.as_ref()),
        }
    }
}

#[derive(Default, Debug, Clone)]
struct RequireObjectBuilder {
    path: Option<PathOrBuiltIn>,
    for_syntax: bool,
    idents_to_import: Vec<MaybeRenamed>,
    // Built up prefix
    prefix: Option<String>,
    span: Span,
}

impl RequireObjectBuilder {
    fn build(self) -> Result<RequireObject> {
        let path = self
            .path
            .ok_or_else(crate::throw!(Generic => "require must have a path!"))?;

        Ok(RequireObject {
            path,
            for_syntax: self.for_syntax,
            idents_to_import: self.idents_to_import,
            prefix: self.prefix,
            span: self.span,
        })
    }
}

#[cfg(feature = "std")]
fn try_canonicalize(path: PathBuf) -> PathBuf {
    fs::canonicalize(&path).map(PathBuf::from).unwrap_or(path)
}

#[cfg(not(feature = "std"))]
fn try_canonicalize(path: PathBuf) -> PathBuf {
    path
}

/*
#[derive(Default, Clone)]
struct DependencyGraph {
    downstream: HashMap<PathBuf, Vec<PathBuf>>,
}

impl DependencyGraph {
    // Adding edges downward.
    pub fn add_edges(&mut self, parent: PathBuf, children: Vec<PathBuf>) {
        self.downstream.insert(parent, children);
    }

    pub fn remove(&mut self, parent: &PathBuf) {
        self.downstream.remove(parent);
    }

    pub fn add_edge(&mut self, parent: &PathBuf, child: PathBuf) {
        if let Some(children) = self.downstream.get_mut(parent) {
            children.push(child);
        } else {
            self.downstream.insert(parent.clone(), vec![child]);
        }
    }

    // Check everything downstream of this, to see if anything needs to be invalidated
    pub fn check_downstream_changes(
        &self,
        root: &PathBuf,
        updated_at: &crate::HashMap<PathBuf, ModuleTimestamp>,
    ) -> core::result::Result<bool, ()> {
        let mut stack = vec![root];

        while let Some(next) = stack.pop() {
            #[cfg(feature = "std")]
            {
                let meta = fs::metadata(next).map_err(|_| ())?;

                if let Some(prev) = updated_at.get(next) {
                    if *prev != meta.modified().map_err(|_| ())? {
                        return Ok(true);
                    }
                }
            }

            if let Some(children) = self.downstream.get(next) {
                for child in children {
                    stack.push(child);
                }
            }
        }

        Ok(false)
    }

}
*/

struct ModuleBuilder<'a> {
    name: PathBuf,
    main: bool,
    source_ast: Vec<ExprKind>,
    local_macros: FxHashSet<InternedString>,
    macro_map: Arc<FxHashMap<InternedString, SteelMacro>>,
    // TODO: Change the requires / requires_for_syntax to just be a require enum?
    require_objects: Vec<RequireObject>,

    provides: Vec<ExprKind>,
    provides_for_syntax: Vec<ExprKind>,
    compiled_modules: &'a mut crate::HashMap<PathBuf, CompiledModule>,
    visited: &'a mut FxHashSet<PathBuf>,
    file_metadata: &'a mut crate::HashMap<PathBuf, ModuleTimestamp>,
    sources: &'a mut Sources,
    kernel: &'a mut Option<Kernel>,
    builtin_modules: ModuleContainer,
    global_macro_map: &'a FxHashMap<InternedString, SteelMacro>,
    custom_builtins: &'a HashMap<String, String>,
    search_dirs: &'a [PathBuf],
    module_resolvers: &'a [Arc<dyn SourceModuleResolver>],
}

pub struct RequiredModuleMacros {
    pub module_key: PathBuf,
    pub module_name: String,
    pub module_macros: Arc<FxHashMap<InternedString, SteelMacro>>,
    pub in_scope_macros: FxHashMap<InternedString, SteelMacro>,
    pub name_mangler: NameMangler,
}

impl<'a> ModuleBuilder<'a> {
    #[allow(clippy::too_many_arguments)]
    #[allow(unused)]
    fn main(
        name: Option<PathBuf>,
        source_ast: Vec<ExprKind>,
        compiled_modules: &'a mut crate::HashMap<PathBuf, CompiledModule>,
        visited: &'a mut FxHashSet<PathBuf>,
        file_metadata: &'a mut crate::HashMap<PathBuf, ModuleTimestamp>,
        sources: &'a mut Sources,
        kernel: &'a mut Option<Kernel>,
        builtin_modules: ModuleContainer,
        global_macro_map: &'a FxHashMap<InternedString, SteelMacro>,
        custom_builtins: &'a HashMap<String, String>,
        search_dirs: &'a [PathBuf],
        module_resolvers: &'a [Arc<dyn SourceModuleResolver>],
    ) -> Result<Self> {
        // TODO don't immediately canonicalize the path unless we _know_ its coming from a path
        // change the path to not always be required
        // if its not required we know its not coming in

        #[cfg(all(feature = "std", not(target_family = "wasm")))]
        let name = if let Some(p) = name {
            PathBuf::from(fs::canonicalize(&p)?)
        } else {
            PathBuf::from(std::env::current_dir()?)
        };

        #[cfg(all(not(feature = "std"), not(target_family = "wasm")))]
        let name = name.unwrap_or_else(PathBuf::new);

        #[cfg(target_family = "wasm")]
        let name = PathBuf::new();

        Ok(ModuleBuilder {
            name,
            main: true,
            source_ast,
            local_macros: FxHashSet::default(),
            macro_map: default_prelude_macros(),
            require_objects: Vec::new(),
            provides: Vec::new(),
            provides_for_syntax: Vec::new(),
            compiled_modules,
            visited,
            file_metadata,
            sources,
            kernel,
            builtin_modules,
            global_macro_map,
            custom_builtins,
            search_dirs,
            module_resolvers,
        })
    }

    fn compile(&mut self) -> Result<Vec<ExprKind>> {
        // debug!(target: "requires", "Visiting: {:?}", self.name);

        // @Matt - 10/3/23
        // This has a relatively fatal flaw at the moment:
        /*

            (define-syntax register-plugin
              (syntax-rules ()
                [(register-plugin plugin-path identifiers ...)
                 (begin
                   (require plugin-path
                            (only-in identifiers ...))
                   (provide identifiers ...))]))
        */
        // This will fail to compile - anything that expands into a require will fail since
        // require is more or less a top level primitive. What we need to do is figure
        // out a way to have this be recursive - the whole compilation step should
        // go again once we discover that there is another require. It shouldn't be too bad,
        // but the base case has to be figured out such that we don't get infinite recursion.
        // I think the condition is probably something along the following:
        //
        // - Did we expand anything
        // - Are there require statements
        //
        // If we expanded anything, we then should check for require statements... maybe

        let mut new_exprs = Vec::new();

        // self.source_ast.pretty_print();

        self.collect_requires()?;
        self.collect_provides()?;

        // if log_enabled!(log::Level::Info) {
        // debug!(target: "requires", "Requires: {:#?}", self.require_objects);
        // debug!(target: "requires", "Provides: {:#?}", self.provides);
        // debug!(target: "requires", "Provides for-syntax: {:?}", self.provides_for_syntax);
        // }

        if self.visited.contains(&self.name) {
            stop!(Generic => format!("circular dependency found during module resolution with: {:?}", self.name))
        }

        self.visited.insert(self.name.clone());

        if self.main {
            let exprs = core::mem::take(&mut self.source_ast);
            self.source_ast = exprs
                .into_iter()
                .filter(|x| {
                    if let ExprKind::List(l) = x {
                        if let Some(provide) = l.first_ident() {
                            return *provide != *PROVIDE;
                        }
                    }
                    true
                })
                .collect();
        }

        self.extract_macro_defs()?;

        // TODO include built ins here
        if self.require_objects.is_empty() && !self.main {
            // We're at a leaf, put into the cache
            new_exprs.push(self.compile_module()?);
        } else {
            // TODO come back for parsing built ins
            for module in self
                .require_objects
                .iter()
                .filter(|x| matches!(x.path, PathOrBuiltIn::BuiltIn(_)))
                .map(|x| x.path.get_path())
            {
                // We've established nothing has changed with this file
                // Check to see if its in the cache first
                // Otherwise go ahead and compile
                // If we already have compiled this module, get it from the cache
                if let Some(_m) = self.compiled_modules.get(&module) {
                    // debug!("Getting {:?} from the module cache", module);
                    // println!("Already found in the cache: {:?}", module);
                    // new_exprs.push(m.to_module_ast_node());
                    // No need to do anything
                    continue;
                }

                // TODO this is some bad crap here don't do this
                let input = {
                    let module_str = module.to_string_lossy();

                    BUILT_INS
                        .iter()
                        .find(|x| x.0 == module_str.as_ref())
                        .map(|x| Cow::Borrowed(x.1))
                        .or_else(|| {
                            self.custom_builtins
                                .get(module_str.as_ref())
                                .map(|x| Cow::Owned(x.to_string()))
                        })
                        .or_else(|| {
                            self.module_resolvers
                                .iter()
                                .find_map(|x| x.resolve(module_str.as_ref()))
                                // Insert the prelude
                                .map(|mut x| {
                                    x.insert_str(0, PRELUDE_STRING);
                                    x
                                })
                                .map(Cow::Owned)
                        })
                        .ok_or_else(crate::throw!(Generic =>
                            "Unable to find builtin module: {:?}", module
                        ))?
                };

                let mut new_module = ModuleBuilder::new_built_in(
                    module.clone(),
                    input,
                    self.compiled_modules,
                    self.visited,
                    self.file_metadata,
                    self.sources,
                    self.kernel,
                    self.builtin_modules.clone(),
                    self.global_macro_map,
                    self.custom_builtins,
                    self.module_resolvers,
                )?;

                // Walk the tree and compile any dependencies
                // This will eventually put the module in the cache
                let mut module_exprs = new_module.compile()?;

                new_exprs.append(&mut module_exprs);

                // Probably want to evaluate a module even if it has no provides?
                if !new_module.provides.is_empty() {
                    new_exprs.push(new_module.compile_module()?);
                } else {
                    // log::debug!(target: "requires", "Found no provides, skipping compilation of module: {:?}", new_module.name);
                }
            }

            // At this point, requires should be fully qualified (absolute) paths

            #[cfg(feature = "std")]
            for (module, require_statement_span) in self
                .require_objects
                .iter()
                .filter(|x| matches!(x.path, PathOrBuiltIn::Path(_)))
                .map(|x| (x.path.get_path(), x.span))
            {
                if cfg!(target_family = "wasm") {
                    stop!(Generic => "requiring modules is not supported for wasm");
                }

                let last_modified = fs::metadata(&module)
                    .map_err(|err| {
                        let mut err = crate::SteelErr::from(err);
                        err.prepend_message(&format!(
                            "Attempting to load module from: {:?} ",
                            module
                        ));
                        err.set_span(require_statement_span)
                    })?
                    .modified()?;

                // Check if we should compile based on the last time modified
                // If we're unable to get information, we want to compile
                let should_recompile =
                    if let Some(cached_modified) = self.file_metadata.get(&module) {
                        last_modified != *cached_modified
                    } else {
                        true
                    };

                let mut downstream_validated = true;

                // We've established nothing has changed with this file
                // Check to see if its in the cache first
                // Otherwise go ahead and compile
                if !should_recompile {
                    // If we already have compiled this module, get it from the cache
                    if let Some(m) = self.compiled_modules.get(&module) {
                        // debug!("Getting {:?} from the module cache", module);
                        // println!("Already found in the cache: {:?}", module);
                        // new_exprs.push(m.to_module_ast_node());
                        // No need to do anything

                        // Check the dependencies all the way down.
                        // if any are invalidated, re-compile the whole thing.
                        let mut stack = m.downstream.clone();

                        while let Some(next) = stack.pop() {
                            let meta = fs::metadata(&next)?;

                            if let Some(prev) = self.file_metadata.get(&next) {
                                if *prev != meta.modified()? {
                                    // println!(
                                    //     "Detected change in {:?}, recompiling root starting from {:?}",
                                    //     next,
                                    //     &module
                                    // );
                                    downstream_validated = false;
                                    break;
                                }
                            }

                            if let Some(module) = self.compiled_modules.get(&next) {
                                for child in &module.downstream {
                                    stack.push(child.to_owned());
                                }
                            }
                        }

                        if downstream_validated {
                            continue;
                        }
                    }
                }

                let mut new_module = ModuleBuilder::new_from_path(
                    module,
                    self.compiled_modules,
                    self.visited,
                    self.file_metadata,
                    self.sources,
                    self.kernel,
                    self.builtin_modules.clone(),
                    self.global_macro_map,
                    self.custom_builtins,
                    self.search_dirs,
                    self.module_resolvers,
                )?;

                // Walk the tree and compile any dependencies
                // This will eventually put the module in the cache
                let mut module_exprs = new_module.compile()?;

                // debug!("Inside {:?} - append {:?}", self.name, module);
                // if log_enabled!(log::Level::Debug) {
                //     debug!(
                //         target: "modules",
                //         "appending with {:?}",
                //         module_exprs.iter().map(|x| x.to_string()).join(" SEP ")
                //     );
                // }

                new_exprs.append(&mut module_exprs);

                // TODO evaluate this

                // let mut ast = core::mem::replace(&mut new_module.source_ast, Vec::new());
                // ast.append(&mut module_exprs);
                // new_module.source_ast = ast;

                // dbg!(&new_module.name);
                // dbg!(&new_module.compiled_modules.contains_key(&new_module.name));

                // If we need to, revisit because there are new provides
                if !new_module.provides.is_empty() {
                    new_exprs.push(new_module.compile_module()?);
                // If the module hasn't yet been compiled, compile it anyway
                } else if !new_module.compiled_modules.contains_key(&new_module.name) {
                    // else if !new_module.compiled_modules.contains_key(&new_module.name) {
                    new_exprs.push(new_module.compile_module()?);
                } else if !downstream_validated {
                    new_exprs.push(new_module.compile_module()?);

                    // log::debug!(target: "requires", "Found no provides, skipping compilation of module: {:?}", new_module.name);
                    // log::debug!(target: "requires", "Module already in the cache: {}", new_module.compiled_modules.contains_key(&new_module.name));
                    // log::debug!(target: "requires", "Compiled modules: {:?}", new_module.compiled_modules.keys().collect::<Vec<_>>());
                }

                // else {
                //     log::debug!(target: "requires", "Found no provides, skipping compilation of module: {:?}", new_module.name);
                // }
            }
        }

        // new_exprs.pretty_print();

        Ok(new_exprs)
    }

    // TODO: This should run again on itself, probably
    fn compile_module(&mut self) -> Result<ExprKind> {
        let mut ast = core::mem::take(&mut self.source_ast);
        let mut provides = core::mem::take(&mut self.provides);
        // Clone the requires... I suppose
        let requires = self.require_objects.clone();

        // info!(
        //     target: "requires",
        //     "Into compiled module: provides for syntax: {:?}",
        //     self.provides_for_syntax
        // );

        // Attempt extracting the syntax transformers from this module
        if let Some(kernel) = self.kernel.as_mut() {
            kernel.load_syntax_transformers(&mut ast, self.name.to_string_lossy().into_owned())?
        };

        // This needs to be overlayed with imported macros. So the idea being that this
        // expansion _also_ interweaves with the other requires... seems to make sense.
        //
        // And it also seems like it needs to happen at the same time. So the lookups
        // should happen together.

        if self.require_objects.is_empty() {
            for expr in ast.iter_mut() {
                expand(expr, &self.macro_map)?;

                expand_kernel_in_env(
                    expr,
                    self.kernel.as_mut(),
                    self.builtin_modules.clone(),
                    // Expanding macros in the environment?
                    self.name.to_string_lossy().as_ref(),
                )?;

                expand(expr, &self.macro_map)?;
            }
        }

        // TODO: Provides also need to have this kind of macro expansion as the above!
        for expr in provides.iter_mut() {
            expand(expr, &self.macro_map)?;
            // .and_then(|x| {
            // expand_kernel(x, self.kernel.as_mut(), self.builtin_modules.clone())
            expand_kernel_in_env(
                expr,
                self.kernel.as_mut(),
                self.builtin_modules.clone(),
                // Expanding macros in the environment?
                self.name.to_string_lossy().as_ref(),
            )?;
            // })
        }

        let mut mangled_asts = Vec::with_capacity(ast.len() + 16);
        let mut downstream = Vec::new();

        let mut required_macros = Vec::new();

        for require_object in self.require_objects.iter() {
            let require_for_syntax = require_object.path.get_path();

            if let PathOrBuiltIn::Path(_) = &require_object.path {
                downstream.push(require_for_syntax.clone());
            }

            // Stash this?
            let (module, in_scope_macros, name_mangler) = ModuleManager::find_in_scope_macros(
                self.compiled_modules,
                &require_for_syntax,
                require_object,
                &mut mangled_asts,
            );

            required_macros.push(RequiredModuleMacros {
                module_key: require_for_syntax.clone(),
                module_macros: module.macro_map.clone(),
                in_scope_macros,
                name_mangler,
                module_name: module.name.to_string_lossy().into_owned(),
            });
        }

        let overlays = required_macros
            .iter_mut()
            .map(|x| RequiredMacroMap {
                map: x,
                changed: false,
            })
            .collect::<Vec<_>>();

        let mut many_expander = ExpanderMany::new(&self.macro_map, overlays);

        for expr in ast.iter_mut() {
            many_expander.expand(expr)?;

            expand_kernel_in_env(
                expr,
                self.kernel.as_mut(),
                self.builtin_modules.clone(),
                // Expanding macros in the environment?
                self.name.to_string_lossy().as_ref(),
            )?;

            expand(expr, &self.macro_map)?;

            for RequiredMacroMap {
                changed,
                map: req_macro,
            } in many_expander.overlays.iter_mut()
            {
                if *changed {
                    expand(expr, &req_macro.module_macros)?;

                    // Expanding the kernel with only these macros...
                    let local_changed = expand_kernel_in_env_with_change(
                        expr,
                        self.kernel.as_mut(),
                        // We don't need to expand those here
                        ModuleContainer::default(),
                        &req_macro.module_name,
                    )?;

                    if local_changed {
                        req_macro.name_mangler.visit(expr);
                    }

                    *changed = false;
                }
            }
        }

        for req_macro in &mut required_macros {
            for expr in provides.iter_mut() {
                // First expand the in scope macros
                // These are macros
                let mut expander = Expander::new(&req_macro.in_scope_macros);
                expander.expand(expr)?;

                if expander.changed {
                    expand(expr, &req_macro.module_macros)?
                }
            }
        }

        // TODO: Check HERE for whether there are more requires than were previously found.
        // If so, we should go back and compile the module again

        for expr in &mut ast {
            lower_entire_ast(expr)?;
            FlattenBegin::flatten(expr);
        }

        // And then finally, expand the keyword arguments:
        for expr in &mut ast {
            expand_kernel_in_env(
                expr,
                self.kernel.as_mut(),
                self.builtin_modules.clone(),
                self.name.to_str().unwrap(),
            )?;
        }

        // TODO: @Matt - fix this hack
        {
            self.source_ast = ast;
            self.provides = provides;

            self.collect_provides()?;

            provides = core::mem::take(&mut self.provides);
            ast = core::mem::take(&mut self.source_ast);
        }

        // Put the mangled asts at the top
        // then include the ast there
        // mangled_asts.append(&mut ast);

        for expr in mangled_asts.iter_mut() {
            lower_entire_ast(expr)?;

            FlattenBegin::flatten(expr);
        }

        mangled_asts.append(&mut ast);

        // TODO: @Matt: 7/3/25
        // Re-exporting macros needs to work here
        let mut module = CompiledModule::new(
            self.name.clone(),
            provides,
            requires,
            self.provides_for_syntax
                .iter()
                .map(|x| *x.atom_identifier().unwrap())
                .collect(),
            // core::mem::take(&mut self.macro_map),
            self.macro_map.clone(),
            mangled_asts,
            downstream,
        );

        module.set_emitted(true);

        let result = module.to_top_level_module(self.compiled_modules, self.global_macro_map)?;

        self.compiled_modules.insert(self.name.clone(), module);

        Ok(result)
    }

    fn extract_macro_defs(&mut self) -> Result<()> {
        // Probably don't have more than 128 macros in a module, but who knows?
        // let mut macro_indices = SmallVec::<[usize; 128]>::new();

        // let exprs = core::mem::take(&mut self.source_ast);

        let mut error = None;

        self.source_ast.retain_mut(|expr| {
            if let ExprKind::Macro(_) = expr {
                // Replace with dummy begin value so we don't have to copy
                // everything other for every macro definition
                let mut taken_expr = ExprKind::Begin(Box::new(Begin::new(
                    Vec::new(),
                    SyntaxObject::default(TokenType::Begin),
                )));

                core::mem::swap(expr, &mut taken_expr);

                if let ExprKind::Macro(m) = taken_expr {
                    match SteelMacro::parse_from_ast_macro(m) {
                        Ok(generated_macro) => {
                            let name = generated_macro.name();

                            self.local_macros.insert(*name);

                            Arc::make_mut(&mut self.macro_map).insert(*name, generated_macro);
                        }
                        Err(e) => {
                            if error.is_none() {
                                error = Some(e);
                            }
                            // error = Some(e);
                            return false;
                        }
                    }
                } else {
                    unreachable!();
                }

                return false;
            }

            true
        });

        if let Some(e) = error {
            return Err(e);
        }

        Ok(())
    }

    // Takes out the (for-syntax) forms from the provides
    fn filter_out_for_syntax_provides(&mut self, exprs: Vec<ExprKind>) -> Result<Vec<ExprKind>> {
        let mut normal_provides = Vec::new();

        for expr in exprs {
            match &expr {
                ExprKind::Atom(_) => {
                    normal_provides.push(expr);
                }
                ExprKind::List(l) => {
                    if let Some(for_syntax) = l.first_ident() {
                        match *for_syntax {
                            x if x == *FOR_SYNTAX => {
                                if l.args.len() != 2 {
                                    stop!(ArityMismatch => "provide expects a single identifier in the (for-syntax <ident>)"; l.location)
                                }

                                // Collect the for syntax expressions
                                // TODO -> remove this clone
                                self.provides_for_syntax.push(l.args[1].clone());
                            }
                            x if x == *REQUIRE_IDENT_SPEC => {
                                normal_provides.push(expr);
                            }
                            // x if x == *CONTRACT_OUT || x == *REQUIRE_IDENT_SPEC => {
                            //     normal_provides.push(expr);
                            // }
                            _ => {
                                normal_provides.push(expr);
                                // stop!(TypeMismatch => "provide expects either an identifier, (for-syntax <ident>), or (contract/out ...)")
                            }
                        }
                    } else {
                        stop!(TypeMismatch => "provide expects either an identifier or a (for-syntax <ident>)"; l.location)
                    }
                }
                _ => {
                    stop!(TypeMismatch => "provide expects either a (for-syntax <ident>) or an ident"; expr.span())
                }
            }
        }

        Ok(normal_provides)
    }

    // TODO -> collect (provide (for-syntax ...))
    // I think these will already be collected for the macro, however I think for syntax should be found earlier
    // Otherwise the macro expansion will not be able to understand it
    fn collect_provides(&mut self) -> Result<()> {
        // let now = crate::time::Instant::now();

        let mut non_provides = Vec::with_capacity(self.source_ast.len());
        let exprs = core::mem::take(&mut self.source_ast);

        fn walk(
            module_builder: &mut ModuleBuilder,
            exprs: Vec<ExprKind>,
            non_provides: &mut Vec<ExprKind>,
        ) -> Result<()> {
            for mut expr in exprs {
                match &mut expr {
                    ExprKind::List(l) => {
                        if let Some(provide) = l.first_ident() {
                            if *provide == *PROVIDE {
                                if l.len() == 1 {
                                    stop!(Generic => "provide expects at least one identifier to provide"; l.location);
                                }

                                // Swap out the value inside the list
                                let args = core::mem::take(&mut l.args);

                                let filtered =
                                    module_builder.filter_out_for_syntax_provides(args)?;

                                l.args = filtered;

                                module_builder.provides.push(expr);

                                continue;
                            }
                        }
                    }
                    ExprKind::Begin(b) => {
                        let exprs = core::mem::take(&mut b.exprs);

                        // Reserve capacity for these to be moved to the top level
                        non_provides.reserve(exprs.len());

                        walk(module_builder, exprs, non_provides)?;
                    }
                    _ => {}
                }

                non_provides.push(expr);
            }

            Ok(())
        }

        walk(self, exprs, &mut non_provides)?;

        self.source_ast = non_provides;

        // log::debug!(target: "pipeline_time", "Collecting provides time: {:?}", now.elapsed());

        Ok(())
    }

    fn parse_require_object(
        &mut self,
        home: &Option<PathBuf>,
        r: &crate::parser::ast::Require,
        atom: &ExprKind,
    ) -> Result<RequireObject> {
        let mut object = RequireObjectBuilder::default();

        // Set the span so we can pass through an error if the
        // module is not found
        object.span = r.location.span;

        self.parse_require_object_inner(home, r, atom, &mut object)
            .and_then(|_| object.build())
    }

    // TODO: Recursively crunch the requires to gather up the necessary information
    fn parse_require_object_inner(
        &mut self,
        home: &Option<PathBuf>,
        r: &crate::parser::ast::Require,
        atom: &ExprKind,
        require_object: &mut RequireObjectBuilder,
    ) -> Result<()> {
        match atom {
            ExprKind::Atom(Atom {
                syn:
                    SyntaxObject {
                        ty: TokenType::StringLiteral(s),
                        span,
                        ..
                    },
            }) => {
                if require_object.path.is_some() {
                    stop!(Generic => "require object only expects one path!")
                }

                // Try this?
                if let Some(lib) = BUILT_INS.iter().cloned().find(|x| x.0 == s.as_str()) {
                    // self.built_ins.push(Path::from(lib.0));

                    require_object.path = Some(PathOrBuiltIn::BuiltIn(lib.0.into()));

                    return Ok(());
                    // continue;
                }

                if self.custom_builtins.contains_key(s.as_str()) {
                    require_object.path =
                        Some(PathOrBuiltIn::BuiltIn(s.clone().to_string().into()));

                    return Ok(());
                }

                if self
                    .module_resolvers
                    .iter()
                    .find(|x| x.exists(s.as_str()))
                    .is_some()
                {
                    require_object.path =
                        Some(PathOrBuiltIn::BuiltIn(s.clone().to_string().into()));

                    return Ok(());
                }

                if cfg!(target_family = "wasm") {
                    stop!(Generic => "requiring modules is not supported for wasm");
                }

                let mut current = self.name.clone();
                if current.is_file() {
                    current.pop();
                }
                current.push(s.as_str());

                // // If the path exists on its own, we can continue
                // // But theres the case where we're searching for a module on the STEEL_HOME
                if !current.exists() {
                    if let Some(mut home) = home.clone() {
                        home.push(s.as_str());
                        current = home;

                        log::info!("Searching STEEL_HOME for {:?}", current);

                        if !current.exists() {
                            for dir in self.search_dirs {
                                let mut dir = dir.clone();
                                dir.push(s.as_str());

                                if dir.exists() {
                                    current = dir;
                                    break;
                                }
                            }
                        }
                    } else {
                        // TODO: Check if this module exists in STEEL_HOME first. If it does, we'll take that as our candidate
                        // and then continue on to the final module resolution part.
                        //
                        // If it doesn't exist, we should iterate through the search directories and attempt to find
                        // a matching path there.

                        for dir in self.search_dirs {
                            let mut dir = dir.clone();
                            dir.push(s.as_str());

                            if dir.exists() {
                                current = dir;
                                break;
                            }
                        }

                        stop!(Generic => format!("Module not found: {:?} with STEEL_HOME: {:?}", current, home); *span)
                    }
                }

                // Get the absolute path and store that
                // self.requires.push(current)

                let current = try_canonicalize(current);

                require_object.path = Some(PathOrBuiltIn::Path(current));
            }

            // TODO: Requires with qualifiers, that aren't just for-syntax
            // Perhaps like:
            // (with-prefix <xyz>)
            ExprKind::List(l) => {
                match l.first_ident() {
                    Some(x) if *x == *ONLY_IN => {
                        if l.args.len() < 2 {
                            stop!(BadSyntax => "only-in expects a require-spec and optionally a list of ids to bind (maybe renamed)"; l.location);
                        }

                        self.parse_require_object_inner(home, r, &l.args[1], require_object)?;

                        for remaining in &l.args[2..] {
                            match remaining {
                                ExprKind::Atom(_) => {
                                    require_object
                                        .idents_to_import
                                        .push(MaybeRenamed::Normal(remaining.clone()));
                                }
                                ExprKind::List(l) => {
                                    if l.len() != 2 {
                                        stop!(BadSyntax => "Expected a pair when renaming required identifiers");
                                    }

                                    let from = &l.args[0];
                                    let to = &l.args[1];

                                    if from.atom_identifier().is_none()
                                        || to.atom_identifier().is_none()
                                    {
                                        stop!(BadSyntax => "only-in expected identifiers to rename");
                                    }

                                    // (<from> <to>)
                                    require_object
                                        .idents_to_import
                                        .push(MaybeRenamed::Renamed(from.clone(), to.clone()));
                                }
                                _ => {
                                    stop!(BadSyntax => "unexpected syntax in only-in form during module requires")
                                }
                            }
                        }
                    }

                    Some(x) if *x == *PREFIX_IN => {
                        if l.args.len() != 3 {
                            stop!(BadSyntax => "prefix-in expects a prefix to prefix a given file or module"; l.location);
                        }

                        let prefix = &l.args[1];

                        if let Some(prefix) = prefix.atom_identifier() {
                            match &mut require_object.prefix {
                                Some(existing_prefix) => {
                                    // Append the new symbol to the existing prefix
                                    existing_prefix.push_str(prefix.resolve());
                                }
                                None => {
                                    require_object.prefix = Some(prefix.resolve().into());
                                }
                            }

                            self.parse_require_object_inner(home, r, &l.args[2], require_object)?;
                        } else {
                            stop!(TypeMismatch => "prefix-in expects an identifier to use for the prefix"; prefix.span());
                        }
                    }

                    Some(x) if *x == *FOR_SYNTAX => {
                        // We're expecting something like (for-syntax "foo")
                        if l.args.len() != 2 {
                            stop!(BadSyntax => "for-syntax expects one string literal referring to a file or module"; l.location);
                        }

                        let mod_name = &l.args[1];
                        if let Some(path) = mod_name.string_literal() {
                            if let Some(lib) = BUILT_INS.iter().find(|x| x.0 == path) {
                                // self.built_ins.push(Path::from(lib.0));

                                require_object.path = Some(PathOrBuiltIn::BuiltIn(lib.0.into()));
                                require_object.for_syntax = true;

                                return Ok(());
                                // continue;
                            } else if self.custom_builtins.contains_key(path) {
                                require_object.path =
                                    Some(PathOrBuiltIn::BuiltIn(Cow::Owned(path.to_string())));
                                require_object.for_syntax = true;

                                return Ok(());
                            } else if self
                                .module_resolvers
                                .iter()
                                .find(|x| x.exists(path))
                                .is_some()
                            {
                                require_object.path =
                                    Some(PathOrBuiltIn::BuiltIn(Cow::Owned(path.to_string())));
                                require_object.for_syntax = true;
                            } else {
                                let mut current = self.name.clone();
                                if current.is_file() {
                                    current.pop();
                                }
                                current.push(path);

                                if !current.exists() {
                                    if let Some(mut home) = home.clone() {
                                        home.push(path);
                                        current = home;

                                        if !current.exists() {
                                            for dir in self.search_dirs {
                                                let mut dir = dir.clone();
                                                dir.push(path);

                                                if dir.exists() {
                                                    current = dir;
                                                    break;
                                                }
                                            }
                                        }

                                        log::info!("Searching STEEL_HOME for {:?}", current);
                                    } else {
                                        for dir in self.search_dirs {
                                            let mut dir = dir.clone();
                                            dir.push(path);

                                            if dir.exists() {
                                                current = dir;
                                                break;
                                            }
                                        }

                                        stop!(Generic => format!("Module not found: {:?}", current); mod_name.span())
                                    }
                                }

                                require_object.for_syntax = true;
                                let current = try_canonicalize(current);
                                require_object.path = Some(PathOrBuiltIn::Path(current));
                            }
                        } else {
                            stop!(BadSyntax => "for-syntax expects a string literal referring to a file or module"; mod_name.span());
                        }
                    }
                    _ => {
                        stop!(BadSyntax => "require accepts either a string literal, a for-syntax expression or an only-in expression"; l.location)
                    }
                }
            }

            unknown => {
                stop!(Generic => format!("require object expected a string literal referring to a file/module, found: {}", unknown); atom.span())
            }
        }

        Ok(())
    }

    fn collect_requires(&mut self) -> Result<()> {
        // unimplemented!()

        let mut exprs_without_requires = Vec::new();
        let exprs = core::mem::take(&mut self.source_ast);

        let home = steel_home()
            .map(|x| {
                // TODO: Fix this - try to hack in a root drive
                // for windows if a unix path is provided
                if cfg!(target_os = "windows") {
                    let mut result = x.trim_start_matches("/").to_string();

                    let mut iter = result.chars();
                    iter.next();
                    if matches!(iter.next(), Some(':')) {
                        return PathBuf::from(result);
                    }

                    result.insert(1, ':');
                    return PathBuf::from(result);
                }

                PathBuf::from(x)
            })
            .map(|mut x| {
                x.push("cogs");

                x
            });

        fn walk(
            module_builder: &mut ModuleBuilder,
            home: &Option<PathBuf>,
            exprs_without_requires: &mut Vec<ExprKind>,
            exprs: Vec<ExprKind>,
        ) -> Result<()> {
            for expr in exprs {
                match expr {
                    // Include require/for-syntax here
                    // This way we have some understanding of what dependencies a file has
                    ExprKind::Require(r) => {
                        for atom in &r.modules {
                            // TODO: Consider making this not a reference for r
                            let require_object =
                                module_builder.parse_require_object(home, &r, atom)?;

                            module_builder.require_objects.push(require_object);
                        }
                    }
                    ExprKind::Begin(b) => {
                        walk(module_builder, home, exprs_without_requires, b.exprs)?
                    }
                    _ => exprs_without_requires.push(expr),
                }
            }

            Ok(())
        }

        walk(self, &home, &mut exprs_without_requires, exprs)?;

        self.source_ast = exprs_without_requires;
        Ok(())
    }

    #[allow(clippy::too_many_arguments)]
    fn new_built_in(
        name: PathBuf,
        input: Cow<'static, str>,
        compiled_modules: &'a mut crate::HashMap<PathBuf, CompiledModule>,
        visited: &'a mut FxHashSet<PathBuf>,
        file_metadata: &'a mut crate::HashMap<PathBuf, ModuleTimestamp>,
        sources: &'a mut Sources,
        kernel: &'a mut Option<Kernel>,
        builtin_modules: ModuleContainer,
        global_macro_map: &'a FxHashMap<InternedString, SteelMacro>,
        custom_builtins: &'a HashMap<String, String>,
        module_resolvers: &'a [Arc<dyn SourceModuleResolver>],
    ) -> Result<Self> {
        ModuleBuilder::raw(
            name,
            compiled_modules,
            visited,
            file_metadata,
            sources,
            kernel,
            builtin_modules,
            global_macro_map,
            custom_builtins,
            &[],
            module_resolvers,
            false,
        )
        .parse_builtin(input)
    }

    fn new_from_path(
        name: PathBuf,
        compiled_modules: &'a mut crate::HashMap<PathBuf, CompiledModule>,
        visited: &'a mut FxHashSet<PathBuf>,
        file_metadata: &'a mut crate::HashMap<PathBuf, ModuleTimestamp>,
        sources: &'a mut Sources,
        kernel: &'a mut Option<Kernel>,
        builtin_modules: ModuleContainer,
        global_macro_map: &'a FxHashMap<InternedString, SteelMacro>,
        custom_builtins: &'a HashMap<String, String>,
        search_dirs: &'a [PathBuf],
        module_resolvers: &'a [Arc<dyn SourceModuleResolver>],
    ) -> Result<Self> {
        ModuleBuilder::raw(
            name,
            compiled_modules,
            visited,
            file_metadata,
            sources,
            kernel,
            builtin_modules,
            global_macro_map,
            custom_builtins,
            search_dirs,
            module_resolvers,
            true,
        )
        .parse_from_path()
    }

    fn raw(
        name: PathBuf,
        compiled_modules: &'a mut crate::HashMap<PathBuf, CompiledModule>,
        visited: &'a mut FxHashSet<PathBuf>,
        file_metadata: &'a mut crate::HashMap<PathBuf, ModuleTimestamp>,
        sources: &'a mut Sources,
        kernel: &'a mut Option<Kernel>,
        builtin_modules: ModuleContainer,
        global_macro_map: &'a FxHashMap<InternedString, SteelMacro>,
        custom_builtins: &'a HashMap<String, String>,
        search_dirs: &'a [PathBuf],
        module_resolvers: &'a [Arc<dyn SourceModuleResolver>],
        canonicalize: bool,
    ) -> Self {
        // println!("New module found: {:?}", name);

        let name = if canonicalize {
            try_canonicalize(name)
        } else {
            name
        };

        ModuleBuilder {
            name,
            main: false,
            local_macros: FxHashSet::default(),
            source_ast: Vec::new(),
            // TODO: This used to be empty
            macro_map: default_prelude_macros(),
            require_objects: Vec::new(),
            provides: Vec::new(),
            provides_for_syntax: Vec::new(),
            compiled_modules,
            visited,
            file_metadata,
            sources,
            kernel,
            builtin_modules,
            global_macro_map,
            custom_builtins,
            search_dirs,
            module_resolvers,
        }
    }

    fn parse_builtin(mut self, input: Cow<'static, str>) -> Result<Self> {
        #[cfg(feature = "profiling")]
        let now = crate::time::Instant::now();

        let id = self
            .sources
            .add_source(input.clone(), Some(self.name.clone()));

        let parsed = Parser::new_from_source(&input, self.name.to_parser_path().into(), Some(id))
            .without_lowering()
            .map(|x| x.and_then(lower_macro_and_require_definitions))
            .collect::<core::result::Result<Vec<_>, ParseError>>()?;

        self.source_ast = parsed;

        #[cfg(feature = "profiling")]
        log::debug!(target: "pipeline_time", "Parsing: {:?} - {:?}", self.name, now.elapsed());

        // self.source_ast.pretty_print();

        Ok(self)
    }

    #[cfg(feature = "std")]
    fn parse_from_path(mut self) -> Result<Self> {
        log::info!("Opening: {:?}", self.name);
        let mut exprs = String::new();

        // If we were unable to resolve it via any of the built in module resolvers,
        // then we check the file system.
        let mut file = fs::File::open(&self.name).map_err(|err| {
            let mut err = crate::SteelErr::from(err);
            err.prepend_message(&format!("Attempting to load module from: {:?}", self.name));
            err
        })?;
        self.file_metadata
            .insert(self.name.clone(), file.metadata()?.modified()?);

        file.read_to_string(&mut exprs)?;

        let mut expressions = Parser::new(PRELUDE_STRING, SourceId::none())
            .without_lowering()
            .map(|x| x.and_then(lower_macro_and_require_definitions))
            .collect::<core::result::Result<Vec<_>, ParseError>>()?;

        let id = self.sources.add_source(exprs, Some(self.name.clone()));

        {
            // Fetch the exprs after adding them to the sources
            // We did _just_ add it, so its fine to unwrap
            let guard = &self.sources.sources;

            let exprs = guard.get(id).unwrap();

            let mut parsed =
                Parser::new_from_source(exprs, self.name.to_parser_path().into(), Some(id))
                .without_lowering()
                .map(|x| x.and_then(lower_macro_and_require_definitions))
                .collect::<core::result::Result<Vec<_>, ParseError>>()?;

            expressions.append(&mut parsed);

            self.source_ast = expressions;
        }

        Ok(self)
    }

    #[cfg(not(feature = "std"))]
    fn parse_from_path(self) -> Result<Self> {
        stop!(Generic => "loading modules from files is unavailable without the `std` feature");
    }
}<|MERGE_RESOLUTION|>--- conflicted
+++ resolved
@@ -38,9 +38,9 @@
 // use smallvec::SmallVec;
 #[cfg(feature = "std")]
 use std::{fs, io::Read};
-use steel_parser::{ast::PROTO_HASH_GET, expr_list, span::Span};
 #[cfg(feature = "std")]
 use steel_parser::parser::SourceId;
+use steel_parser::{ast::PROTO_HASH_GET, expr_list, span::Span};
 
 use crate::parser::expander::SteelMacro;
 use crate::stop;
@@ -232,11 +232,7 @@
 #[derive(Clone)]
 pub(crate) struct ModuleManager {
     pub(crate) compiled_modules: crate::HashMap<PathBuf, CompiledModule>,
-<<<<<<< HEAD
-    file_metadata: crate::HashMap<PathBuf, ModuleTimestamp>,
-=======
-    pub(crate) file_metadata: crate::HashMap<PathBuf, SystemTime>,
->>>>>>> ee5c58b8
+    pub(crate) file_metadata: crate::HashMap<PathBuf, ModuleTimestamp>,
     visited: FxHashSet<PathBuf>,
     custom_builtins: HashMap<String, String>,
     rollback_metadata: crate::HashMap<PathBuf, ModuleTimestamp>,
@@ -3150,9 +3146,9 @@
 
             let mut parsed =
                 Parser::new_from_source(exprs, self.name.to_parser_path().into(), Some(id))
-                .without_lowering()
-                .map(|x| x.and_then(lower_macro_and_require_definitions))
-                .collect::<core::result::Result<Vec<_>, ParseError>>()?;
+                    .without_lowering()
+                    .map(|x| x.and_then(lower_macro_and_require_definitions))
+                    .collect::<core::result::Result<Vec<_>, ParseError>>()?;
 
             expressions.append(&mut parsed);
 
