pub mod cycles;

use crate::{
    gc::{
        shared::{
            MappedScopedReadContainer, MappedScopedWriteContainer, ScopedReadContainer,
            ScopedWriteContainer, ShareableMut,
        },
        unsafe_erased_pointers::{OpaqueReference, TemporaryMutableView, TemporaryReadonlyView},
        Gc, GcMut,
    },
    parser::{
        ast::{self, Atom, ExprKind},
        parser::SyntaxObject,
        span::Span,
        tokens::TokenType,
    },
    primitives::numbers::realp,
    rerrs::{ErrorKind, SteelErr},
<<<<<<< HEAD
    steel_vm::{
        engine::ModuleContainer,
        vm::{threads::closure_into_serializable, BuiltInSignature, Continuation},
=======
    steel_vm::vm::{
        threads::closure_into_serializable, BuiltInSignature, Continuation, ContinuationMark,
>>>>>>> a020a1e1
    },
    values::{
        closed::{Heap, HeapRef, MarkAndSweepContext},
        functions::{BoxedDynFunction, ByteCodeLambda},
<<<<<<< HEAD
        lazy_stream::{LazyStream, SerializableStream},
=======
        lazy_stream::LazyStream,
        lists::Pair,
>>>>>>> a020a1e1
        port::{SendablePort, SteelPort},
        structs::{SerializableUserDefinedStruct, UserDefinedStruct},
        transducers::{Reducer, Transducer},
        HashMapConsumingIter, HashSetConsumingIter, SteelPortRepr, VectorConsumingIter,
    },
};
use std::vec::IntoIter;
use std::{
    any::{Any, TypeId},
    cell::RefCell,
    cmp::Ordering,
    convert::TryInto,
    fmt,
    future::Future,
    hash::{Hash, Hasher},
    io::Write,
    ops::Deref,
    pin::Pin,
    rc::Rc,
    result,
    sync::{Arc, Mutex},
    task::Context,
};

// TODO
#[macro_export]
macro_rules! list {
    () => { $crate::rvals::SteelVal::ListV(
        im_lists::list![]
    ) };

    ( $($x:expr),* ) => {{
        $crate::rvals::SteelVal::ListV(vec![$(
            $crate::rvals::IntoSteelVal::into_steelval($x).unwrap()
        ), *].into())
    }};

    ( $($x:expr ,)* ) => {{
        $crate::rvals::SteelVal::ListV(im_lists::list![$(
            $crate::rvals::IntoSteelVal::into_steelval($x).unwrap()
        )*])
    }};
}

use bigdecimal::BigDecimal;
use parking_lot::RwLock;
use smallvec::SmallVec;
use SteelVal::*;

use crate::values::{HashMap, HashSet, Vector};

use futures_task::noop_waker_ref;
use futures_util::future::Shared;
use futures_util::FutureExt;

use crate::values::lists::List;
use num_bigint::{BigInt, ToBigInt};
use num_rational::{BigRational, Rational32};
use num_traits::{FromPrimitive, Signed, ToPrimitive, Zero};
use steel_parser::tokens::{IntLiteral, RealLiteral};

use self::cycles::{CycleDetector, IterativeDropHandler};

pub type RcRefSteelVal = Rc<RefCell<SteelVal>>;
pub fn new_rc_ref_cell(x: SteelVal) -> RcRefSteelVal {
    Rc::new(RefCell::new(x))
}

pub type Result<T> = result::Result<T, SteelErr>;
pub type FunctionSignature = fn(&[SteelVal]) -> Result<SteelVal>;
pub type MutFunctionSignature = fn(&mut [SteelVal]) -> Result<SteelVal>;

#[cfg(not(feature = "sync"))]
pub type BoxedAsyncFunctionSignature =
    crate::gc::Shared<Box<dyn Fn(&[SteelVal]) -> Result<FutureResult>>>;

#[cfg(feature = "sync")]
pub type BoxedAsyncFunctionSignature =
    crate::gc::Shared<Box<dyn Fn(&[SteelVal]) -> Result<FutureResult> + Send + Sync + 'static>>;

pub type AsyncSignature = fn(&[SteelVal]) -> FutureResult;

#[cfg(not(feature = "sync"))]
pub type BoxedFutureResult = Pin<Box<dyn Future<Output = Result<SteelVal>>>>;

#[cfg(feature = "sync")]
pub type BoxedFutureResult = Pin<Box<dyn Future<Output = Result<SteelVal>> + Send + 'static>>;

// TODO: Why can't I put sync here?
// #[cfg(feature = "sync")]
// pub type BoxedFutureResult = Pin<Box<dyn Future<Output = Result<SteelVal>> + Send + 'static>>;

#[derive(Clone)]
pub struct FutureResult(Shared<BoxedFutureResult>);

impl FutureResult {
    pub fn new(fut: BoxedFutureResult) -> Self {
        FutureResult(fut.shared())
    }

    pub fn into_shared(self) -> Shared<BoxedFutureResult> {
        self.0
    }
}

// This is an attempt to one off poll a future
// This should enable us to use embedded async functions
// Will require using call/cc w/ a thread queue in steel, however it should be possible
pub(crate) fn poll_future(mut fut: Shared<BoxedFutureResult>) -> Option<Result<SteelVal>> {
    // If the future has already been awaited (by somebody) get that value instead
    if let Some(output) = fut.peek() {
        return Some(output.clone());
    }

    // Otherwise, go ahead and poll the value to see if its ready
    // The context is going to exist exclusively in Steel, hidden behind an `await`
    let waker = noop_waker_ref();
    let context = &mut Context::from_waker(waker);

    // Polling requires a pinned future - TODO make sure this is correct
    let mut_fut = Pin::new(&mut fut);

    match Future::poll(mut_fut, context) {
        std::task::Poll::Ready(r) => Some(r),
        std::task::Poll::Pending => None,
    }
}

/// Attempt to cast this custom type down to the underlying type
pub fn as_underlying_type<T: 'static>(value: &dyn CustomType) -> Option<&T> {
    value.as_any_ref().downcast_ref::<T>()
}

pub fn as_underlying_type_mut<T: 'static>(value: &mut dyn CustomType) -> Option<&mut T> {
    value.as_any_ref_mut().downcast_mut::<T>()
}

pub trait Custom: private::Sealed {
    fn fmt(&self) -> Option<std::result::Result<String, std::fmt::Error>> {
        None
    }

    #[cfg(feature = "dylibs")]
    fn fmt_ffi(&self) -> Option<abi_stable::std_types::RString> {
        None
    }

    fn into_serializable_steelval(&mut self) -> Option<SerializableSteelVal> {
        None
    }

    fn as_iterator(&self) -> Option<Box<dyn Iterator<Item = SteelVal>>> {
        None
    }

    fn gc_drop_mut(&mut self, _drop_handler: &mut IterativeDropHandler) {}

    fn gc_visit_children(&self, _context: &mut MarkAndSweepContext) {}

    fn visit_equality(&self, _visitor: &mut cycles::EqualityVisitor) {}

    fn equality_hint(&self, _other: &dyn CustomType) -> bool {
        true
    }

    fn equality_hint_general(&self, _other: &SteelVal) -> bool {
        false
    }

    #[doc(hidden)]
    fn into_error(self) -> std::result::Result<SteelErr, Self>
    where
        Self: Sized,
    {
        Err(self)
    }
}

#[cfg(not(feature = "sync"))]
pub trait MaybeSendSyncStatic: 'static {}

#[cfg(not(feature = "sync"))]
impl<T: 'static> MaybeSendSyncStatic for T {}

#[cfg(feature = "sync")]
pub trait MaybeSendSyncStatic: Send + Sync + 'static {}

#[cfg(feature = "sync")]
impl<T: Send + Sync + 'static> MaybeSendSyncStatic for T {}

#[cfg(feature = "sync")]
pub trait CustomType: MaybeSendSyncStatic {
    fn as_any_ref(&self) -> &dyn Any;
    fn as_any_ref_mut(&mut self) -> &mut dyn Any;
    fn name(&self) -> &str {
        std::any::type_name::<Self>()
    }
    fn inner_type_id(&self) -> TypeId;
    fn display(&self) -> std::result::Result<String, std::fmt::Error> {
        Ok(format!("#<{}>", self.name()))
    }
    fn as_serializable_steelval(&mut self) -> Option<SerializableSteelVal> {
        None
    }
    fn drop_mut(&mut self, _drop_handler: &mut IterativeDropHandler) {}
    fn visit_children(&self, _context: &mut MarkAndSweepContext) {}
    // TODO: Add this back at some point
    // fn visit_children_ref_queue(&self, _context: &mut MarkAndSweepContextRefQueue) {}
    fn visit_children_for_equality(&self, _visitor: &mut cycles::EqualityVisitor) {}
    fn check_equality_hint(&self, _other: &dyn CustomType) -> bool {
        true
    }
    fn check_equality_hint_general(&self, _other: &SteelVal) -> bool {
        false
    }

    #[doc(hidden)]
    fn into_error_(self) -> std::result::Result<SteelErr, Self>
    where
        Self: Sized,
    {
        Err(self)
    }
}

#[cfg(not(feature = "sync"))]
pub trait CustomType {
    fn as_any_ref(&self) -> &dyn Any;
    fn as_any_ref_mut(&mut self) -> &mut dyn Any;
    fn name(&self) -> &str {
        std::any::type_name::<Self>()
    }
    fn inner_type_id(&self) -> TypeId;
    fn display(&self) -> std::result::Result<String, std::fmt::Error> {
        Ok(format!("#<{}>", self.name()))
    }
    fn as_serializable_steelval(&mut self) -> Option<SerializableSteelVal> {
        None
    }
    fn drop_mut(&mut self, _drop_handler: &mut IterativeDropHandler) {}
    fn visit_children(&self, _context: &mut MarkAndSweepContext) {}
    fn visit_children_for_equality(&self, _visitor: &mut cycles::EqualityVisitor) {}
    fn check_equality_hint(&self, _other: &dyn CustomType) -> bool {
        true
    }
    fn check_equality_hint_general(&self, _other: &SteelVal) -> bool {
        false
    }
    #[doc(hidden)]
    fn into_error_(self) -> std::result::Result<SteelErr, Self>
    where
        Self: Sized,
    {
        Err(self)
    }
}

impl<T: Custom + MaybeSendSyncStatic> CustomType for T {
    fn as_any_ref(&self) -> &dyn Any {
        self as &dyn Any
    }
    fn as_any_ref_mut(&mut self) -> &mut dyn Any {
        self as &mut dyn Any
    }
    fn inner_type_id(&self) -> TypeId {
        std::any::TypeId::of::<Self>()
    }
    fn display(&self) -> std::result::Result<String, std::fmt::Error> {
        if let Some(formatted) = self.fmt() {
            formatted
        } else {
            Ok(format!("#<{}>", self.name()))
        }
    }

    fn as_serializable_steelval(&mut self) -> Option<SerializableSteelVal> {
        <T as Custom>::into_serializable_steelval(self)
    }

    fn drop_mut(&mut self, drop_handler: &mut IterativeDropHandler) {
        self.gc_drop_mut(drop_handler)
    }

    fn visit_children(&self, context: &mut MarkAndSweepContext) {
        self.gc_visit_children(context)
    }

    // TODO: Equality visitor
    fn visit_children_for_equality(&self, visitor: &mut cycles::EqualityVisitor) {
        self.visit_equality(visitor)
    }

    fn check_equality_hint(&self, other: &dyn CustomType) -> bool {
        self.equality_hint(other)
    }

    fn check_equality_hint_general(&self, other: &SteelVal) -> bool {
        self.equality_hint_general(other)
    }

    fn into_error_(self) -> std::result::Result<SteelErr, Self>
    where
        Self: Sized,
    {
        self.into_error()
    }
}

impl<T: CustomType + 'static> IntoSteelVal for T {
    fn into_steelval(self) -> Result<SteelVal> {
        Ok(SteelVal::Custom(Gc::new_mut(Box::new(self))))
    }

    fn as_error(self) -> std::result::Result<SteelErr, Self> {
        T::into_error_(self)
    }
}

pub trait IntoSerializableSteelVal {
    fn into_serializable_steelval(val: &SteelVal) -> Result<SerializableSteelVal>;
}

impl<T: CustomType + Clone + Send + Sync + 'static> IntoSerializableSteelVal for T {
    fn into_serializable_steelval(val: &SteelVal) -> Result<SerializableSteelVal> {
        if let SteelVal::Custom(v) = val {
            let left = v.read().as_any_ref().downcast_ref::<T>().cloned();
            let _lifted = left.ok_or_else(|| {
                let error_message = format!(
                    "Type Mismatch: Type of SteelVal: {:?}, did not match the given type: {}",
                    val,
                    std::any::type_name::<Self>()
                );
                SteelErr::new(ErrorKind::ConversionError, error_message)
            });

            todo!()
        } else {
            let error_message = format!(
                "Type Mismatch: Type of SteelVal: {:?} did not match the given type, expecting opaque struct: {}",
                val,
                std::any::type_name::<Self>()
            );

            Err(SteelErr::new(ErrorKind::ConversionError, error_message))
        }
    }
}

// TODO: Marshalling out of the type could also try to yoink from a native steel struct.
// If possible, we can try to line the constructor up with the fields
impl<T: CustomType + Clone + 'static> FromSteelVal for T {
    fn from_steelval(val: &SteelVal) -> Result<Self> {
        if let SteelVal::Custom(v) = val {
            // let left_type = v.borrow().as_any_ref();
            // TODO: @Matt - dylibs cause issues here, as the underlying type ids are different
            // across workspaces and builds
            let left = v.read().as_any_ref().downcast_ref::<T>().cloned();
            left.ok_or_else(|| {
                let error_message = format!(
                    "Type Mismatch: Type of SteelVal: {:?}, did not match the given type: {}",
                    val,
                    std::any::type_name::<Self>()
                );
                SteelErr::new(ErrorKind::ConversionError, error_message)
            })
        } else {
            let error_message = format!(
                "Type Mismatch: Type of SteelVal: {:?} did not match the given type, expecting opaque struct: {}",
                val,
                std::any::type_name::<Self>()
            );

            Err(SteelErr::new(ErrorKind::ConversionError, error_message))
        }
    }
}

/// The entry point for turning values into SteelVals
/// The is implemented for most primitives and collections
/// You can also manually implement this for any type, or can optionally
/// get this implementation for a custom struct by using the custom
/// steel derive.
pub trait IntoSteelVal: Sized {
    fn into_steelval(self) -> Result<SteelVal>;

    #[doc(hidden)]
    fn as_error(self) -> std::result::Result<SteelErr, Self> {
        Err(self)
    }
}

/// The exit point for turning SteelVals into outside world values
/// This is implement for most primitives and collections
/// You can also manually implement this for any type, or can optionally
/// get this implementation for a custom struct by using the custom
/// steel derive.
pub trait FromSteelVal: Sized {
    fn from_steelval(val: &SteelVal) -> Result<Self>;
}

pub trait PrimitiveAsRef<'a>: Sized {
    fn primitive_as_ref(val: &'a SteelVal) -> Result<Self>;
    fn maybe_primitive_as_ref(val: &'a SteelVal) -> Option<Self>;
}

pub trait PrimitiveAsRefMut<'a>: Sized {
    fn primitive_as_ref(val: &'a mut SteelVal) -> Result<Self>;
    fn maybe_primitive_as_ref(val: &'a mut SteelVal) -> Option<Self>;
}

pub struct RestArgsIter<'a, T>(
    pub std::iter::Map<std::slice::Iter<'a, SteelVal>, fn(&'a SteelVal) -> Result<T>>,
);

impl<'a, T: PrimitiveAsRef<'a> + 'a> RestArgsIter<'a, T> {
    pub fn new(
        args: std::iter::Map<std::slice::Iter<'a, SteelVal>, fn(&'a SteelVal) -> Result<T>>,
    ) -> Self {
        RestArgsIter(args)
    }

    pub fn from_slice(args: &'a [SteelVal]) -> Result<Self> {
        Ok(RestArgsIter(args.iter().map(T::primitive_as_ref)))
    }
}

impl<'a, T> Iterator for RestArgsIter<'a, T> {
    type Item = Result<T>;

    fn next(&mut self) -> Option<Self::Item> {
        self.0.next()
    }

    fn size_hint(&self) -> (usize, Option<usize>) {
        self.0.size_hint()
    }
}

impl<'a, T> ExactSizeIterator for RestArgsIter<'a, T> {}

pub struct RestArgs<T: FromSteelVal>(pub Vec<T>);

impl<T: FromSteelVal> RestArgs<T> {
    pub fn new(args: Vec<T>) -> Self {
        RestArgs(args)
    }

    pub fn from_slice(args: &[SteelVal]) -> Result<Self> {
        args.iter()
            .map(|x| T::from_steelval(x))
            .collect::<Result<Vec<_>>>()
            .map(RestArgs)
    }
}

impl<T: FromSteelVal> std::ops::Deref for RestArgs<T> {
    type Target = [T];

    fn deref(&self) -> &Self::Target {
        &self.0
    }
}

mod private {

    use std::any::Any;

    pub trait Sealed {}

    impl<T: Any> Sealed for T {}
}

pub enum SRef<'b, T: ?Sized + 'b> {
    Temporary(&'b T),
    Owned(MappedScopedReadContainer<'b, T>),
}

impl<'b, T: ?Sized + 'b> Deref for SRef<'b, T> {
    type Target = T;

    #[inline]
    fn deref(&self) -> &T {
        match self {
            SRef::Temporary(inner) => inner,
            SRef::Owned(inner) => inner,
        }
    }
}

// Can you take a steel val and execute operations on it by reference
pub trait AsRefSteelVal: Sized {
    type Nursery: Default;

    fn as_ref<'b, 'a: 'b>(val: &'a SteelVal) -> Result<SRef<'b, Self>>;
}

pub trait AsSlice<T> {
    fn as_slice_repr(&self) -> &[T];
}

impl<T> AsSlice<T> for Vec<T> {
    fn as_slice_repr(&self) -> &[T] {
        self.as_slice()
    }
}

// TODO: Try to incorporate these all into one trait if possible
pub trait AsRefSteelValFromUnsized<T>: Sized {
    type Output: AsSlice<T>;

    fn as_ref_from_unsized(val: &SteelVal) -> Result<Self::Output>;
}

pub trait AsRefMutSteelVal: Sized {
    fn as_mut_ref<'b, 'a: 'b>(val: &'a SteelVal) -> Result<MappedScopedWriteContainer<'b, Self>>;
}

pub(crate) trait AsRefMutSteelValFromRef: Sized {
    fn as_mut_ref_from_ref(val: &SteelVal) -> crate::rvals::Result<TemporaryMutableView<Self>>;
}

pub(crate) trait AsRefSteelValFromRef: Sized {
    fn as_ref_from_ref(val: &SteelVal) -> crate::rvals::Result<TemporaryReadonlyView<Self>>;
}

impl AsRefSteelVal for UserDefinedStruct {
    type Nursery = ();

    fn as_ref<'b, 'a: 'b>(val: &'a SteelVal) -> Result<SRef<'b, Self>> {
        if let SteelVal::CustomStruct(l) = val {
            Ok(SRef::Temporary(l))
        } else {
            stop!(TypeMismatch => "Value cannot be referenced as a list")
        }
    }
}

impl<T: CustomType + MaybeSendSyncStatic> AsRefSteelVal for T {
    type Nursery = ();

    fn as_ref<'b, 'a: 'b>(val: &'a SteelVal) -> Result<SRef<'b, Self>> {
        if let SteelVal::Custom(v) = val {
            let res = ScopedReadContainer::map(v.read(), |x| x.as_any_ref());

            if res.is::<T>() {
                Ok(SRef::Owned(MappedScopedReadContainer::map(res, |x| {
                    x.downcast_ref::<T>().unwrap()
                })))
            } else {
                let error_message = format!(
                    "Type Mismatch: Type of SteelVal: {} did not match the given type: {}",
                    val,
                    std::any::type_name::<Self>()
                );
                Err(SteelErr::new(ErrorKind::ConversionError, error_message))
            }
            // res
        } else {
            let error_message = format!(
                "Type Mismatch: Type of SteelVal: {} did not match the given type: {}",
                val,
                std::any::type_name::<Self>()
            );

            Err(SteelErr::new(ErrorKind::ConversionError, error_message))
        }
    }
}

impl<T: CustomType + MaybeSendSyncStatic> AsRefMutSteelVal for T {
    fn as_mut_ref<'b, 'a: 'b>(val: &'a SteelVal) -> Result<MappedScopedWriteContainer<'b, Self>> {
        if let SteelVal::Custom(v) = val {
            let res = ScopedWriteContainer::map(v.write(), |x| x.as_any_ref_mut());

            if res.is::<T>() {
                Ok(MappedScopedWriteContainer::map(res, |x| {
                    x.downcast_mut::<T>().unwrap()
                }))
            } else {
                let error_message = format!(
                    "Type Mismatch: Type of SteelVal: {} did not match the given type: {}",
                    val,
                    std::any::type_name::<Self>()
                );
                Err(SteelErr::new(ErrorKind::ConversionError, error_message))
            }
            // res
        } else {
            let error_message = format!(
                "Type Mismatch: Type of SteelVal: {} did not match the given type: {}",
                val,
                std::any::type_name::<Self>()
            );

            Err(SteelErr::new(ErrorKind::ConversionError, error_message))
        }
    }
}

impl ast::TryFromSteelValVisitorForExprKind {
    pub fn visit_syntax_object(&mut self, value: &Syntax) -> Result<ExprKind> {
        let span = value.span;

        // dbg!(&span);
        // let source = self.source.clone();
        match &value.syntax {
            // Mutual recursion case
            SyntaxObject(s) => self.visit_syntax_object(s),
            BoolV(x) => Ok(ExprKind::Atom(Atom::new(SyntaxObject::new(
                TokenType::BooleanLiteral(*x),
                span,
            )))),
            NumV(x) => Ok(ExprKind::Atom(Atom::new(SyntaxObject::new(
                RealLiteral::Float(*x).into(),
                span,
            )))),
            IntV(x) => Ok(ExprKind::Atom(Atom::new(SyntaxObject::new(
                RealLiteral::Int(IntLiteral::Small(*x)).into(),
                span,
            )))),
            VectorV(lst) => {
                let items: Result<Vec<ExprKind>> = lst.iter().map(|x| self.visit(x)).collect();
                Ok(ExprKind::List(crate::parser::ast::List::new(items?)))
            }
            StringV(x) => Ok(ExprKind::Atom(Atom::new(SyntaxObject::new(
                TokenType::StringLiteral(x.to_arc_string()),
                span,
            )))),

            SymbolV(x) if x.starts_with("#:") => Ok(ExprKind::Atom(Atom::new(SyntaxObject::new(
                TokenType::Keyword(x.as_str().into()),
                span,
            )))),

            SymbolV(x) => Ok(ExprKind::Atom(Atom::new(SyntaxObject::new(
                TokenType::Identifier(x.as_str().into()),
                span,
            )))),

            ListV(l) => {
                // Rooted - things operate as normal
                if self.qq_depth == 0 {
                    let maybe_special_form = l.first().and_then(|x| {
                        x.as_symbol()
                            .or_else(|| x.as_syntax_object().and_then(|x| x.syntax.as_symbol()))
                    });

                    match maybe_special_form {
                        Some(x) if x.as_str() == "quote" => {
                            if self.quoted {
                                let items: std::result::Result<Vec<ExprKind>, _> =
                                    l.iter().map(|x| self.visit(x)).collect();

                                return Ok(ExprKind::List(ast::List::new(items?)));
                            }

                            self.quoted = true;

                            let return_value = l
                                .into_iter()
                                .map(|x| self.visit(x))
                                .collect::<std::result::Result<Vec<_>, _>>()?
                                .try_into()?;

                            self.quoted = false;

                            return Ok(return_value);
                        } // "quasiquote" => {
                        //     self.qq_depth += 1;
                        // }
                        // None => {
                        // return Ok(ExprKind::empty());
                        // }
                        _ => {}
                    }
                }

                Ok(l.into_iter()
                    .map(|x| self.visit(x))
                    .collect::<std::result::Result<Vec<_>, _>>()?
                    .try_into()?)
            }

            CharV(x) => Ok(ExprKind::Atom(Atom::new(SyntaxObject::new(
                TokenType::CharacterLiteral(*x),
                span,
            )))),
            _ => stop!(ConversionError => "unable to convert {:?} to expression", &value.syntax),
        }
    }
}

#[derive(Debug, Clone)]
pub struct Syntax {
    pub(crate) raw: Option<SteelVal>,
    pub(crate) syntax: SteelVal,
    span: Span,
}

impl Syntax {
    pub fn new(syntax: SteelVal, span: Span) -> Syntax {
        Self {
            raw: None,
            syntax,
            span,
        }
    }

    pub fn proto(raw: SteelVal, syntax: SteelVal, span: Span) -> Syntax {
        Self {
            raw: Some(raw),
            syntax,
            span,
        }
    }

    pub fn syntax_e(&self) -> SteelVal {
        self.syntax.clone()
    }

    pub fn new_with_source(syntax: SteelVal, span: Span) -> Syntax {
        Self {
            raw: None,
            syntax,
            span,
        }
    }

    pub fn syntax_loc(&self) -> Span {
        self.span
    }

    pub fn syntax_datum(&self) -> SteelVal {
        self.raw.clone().unwrap()
    }

    pub(crate) fn steelval_to_exprkind(value: &SteelVal) -> Result<ExprKind> {
        match value {
            // Mutual recursion case
            SyntaxObject(s) => s.to_exprkind(),
            BoolV(x) => Ok(ExprKind::Atom(Atom::new(SyntaxObject::default(
                TokenType::BooleanLiteral(*x),
            )))),
            NumV(x) => Ok(ExprKind::Atom(Atom::new(SyntaxObject::default(
                RealLiteral::Float(*x).into(),
            )))),
            IntV(x) => Ok(ExprKind::Atom(Atom::new(SyntaxObject::default(
                RealLiteral::Int(IntLiteral::Small(*x)).into(),
            )))),
            VectorV(lst) => {
                let items: Result<Vec<ExprKind>> =
                    lst.iter().map(Self::steelval_to_exprkind).collect();
                Ok(ExprKind::List(crate::parser::ast::List::new(items?)))
            }
            StringV(x) => Ok(ExprKind::Atom(Atom::new(SyntaxObject::default(
                TokenType::StringLiteral(x.to_arc_string()),
            )))),
            // LambdaV(_) => Err("Can't convert from Lambda to expression!"),
            // MacroV(_) => Err("Can't convert from Macro to expression!"),
            SymbolV(x) => Ok(ExprKind::Atom(Atom::new(SyntaxObject::default(
                TokenType::Identifier(x.as_str().into()),
            )))),
            ListV(l) => {
                let items: Result<Vec<ExprKind>> =
                    l.iter().map(Self::steelval_to_exprkind).collect();

                Ok(ExprKind::List(crate::parser::ast::List::new(items?)))
            }
            CharV(x) => Ok(ExprKind::Atom(Atom::new(SyntaxObject::default(
                TokenType::CharacterLiteral(*x),
            )))),
            _ => stop!(ConversionError => "unable to convert {:?} to expression", value),
        }
    }

    // TODO: match on self.syntax. If its itself a syntax object, then just recur on that until we bottom out
    // Otherwise, reconstruct the ExprKind and replace the span and source information into the representation
    pub fn to_exprkind(&self) -> Result<ExprKind> {
        let span = self.span;
        // let source = self.source.clone();
        match &self.syntax {
            // Mutual recursion case
            SyntaxObject(s) => s.to_exprkind(),
            BoolV(x) => Ok(ExprKind::Atom(Atom::new(SyntaxObject::new(
                TokenType::BooleanLiteral(*x),
                span,
            )))),
            NumV(x) => Ok(ExprKind::Atom(Atom::new(SyntaxObject::new(
                RealLiteral::Float(*x).into(),
                span,
            )))),
            IntV(x) => Ok(ExprKind::Atom(Atom::new(SyntaxObject::new(
                RealLiteral::Int(IntLiteral::Small(*x)).into(),
                span,
            )))),
            VectorV(lst) => {
                let items: Result<Vec<ExprKind>> =
                    lst.iter().map(Self::steelval_to_exprkind).collect();
                Ok(ExprKind::List(crate::parser::ast::List::new(items?)))
            }
            StringV(x) => Ok(ExprKind::Atom(Atom::new(SyntaxObject::new(
                TokenType::StringLiteral(x.to_arc_string()),
                span,
            )))),
            // LambdaV(_) => Err("Can't convert from Lambda to expression!"),
            // MacroV(_) => Err("Can't convert from Macro to expression!"),
            SymbolV(x) => Ok(ExprKind::Atom(Atom::new(SyntaxObject::new(
                TokenType::Identifier(x.as_str().into()),
                span,
            )))),
            ListV(l) => {
                let items: Result<Vec<ExprKind>> =
                    l.iter().map(Self::steelval_to_exprkind).collect();

                Ok(ExprKind::List(crate::parser::ast::List::new(items?)))
            }
            CharV(x) => Ok(ExprKind::Atom(Atom::new(SyntaxObject::new(
                TokenType::CharacterLiteral(*x),
                span,
            )))),
            _ => stop!(ConversionError => "unable to convert {:?} to expression", &self.syntax),
        }
    }
}

impl IntoSteelVal for Syntax {
    fn into_steelval(self) -> Result<SteelVal> {
        Ok(SteelVal::SyntaxObject(Gc::new(self)))
    }
}

impl AsRefSteelVal for Syntax {
    type Nursery = ();

    fn as_ref<'b, 'a: 'b>(val: &'a SteelVal) -> Result<SRef<'b, Self>> {
        if let SteelVal::SyntaxObject(s) = val {
            Ok(SRef::Temporary(s))
        } else {
            stop!(TypeMismatch => "Value cannot be referenced as a syntax object: {}", val)
        }
    }
}

impl From<Syntax> for SteelVal {
    fn from(val: Syntax) -> Self {
        SteelVal::SyntaxObject(Gc::new(val))
    }
}

// TODO:
// This needs to be a method on the runtime: in order to properly support
// threads
// Tracking issue here: https://github.com/mattwparas/steel/issues/98

// Values which can be sent to another thread.
// If it cannot be sent to another thread, then we'll error out on conversion.
// TODO: Add boxed dyn functions to this.
// #[derive(PartialEq)]
pub enum SerializableSteelVal {
    Closure(crate::values::functions::SerializedLambda),
    BoolV(bool),
    NumV(f64),
    IntV(isize),
    CharV(char),
    Void,
    StringV(String),
    FuncV(FunctionSignature),
    MutFunc(MutFunctionSignature),
    HashMapV(Vec<(SerializableSteelVal, SerializableSteelVal)>),
    HashSet(Vec<SerializableSteelVal>),
    ListV(Vec<SerializableSteelVal>),
    Pair(Box<(SerializableSteelVal, SerializableSteelVal)>),
    VectorV(Vec<SerializableSteelVal>),
    ByteVectorV(Vec<u8>),
    BoxedDynFunction(BoxedDynFunction),
    BuiltIn(BuiltInSignature),
    SymbolV(String),
    Custom(Box<dyn CustomType + Send>),
    CustomStruct(SerializableUserDefinedStruct),
    // Attempt to reuse the storage if possible
    HeapAllocated(usize),
    Port(SendablePort),
    Rational(Rational32),
    Stream(Box<SerializableStream>),
    NativeRef(NativeRefSpec),
}

/*
Serialize via known modules. If the value is a native one, then it should get replaced with a
value that is something like SerializableSteelVal::NativeRef(NativeRefSpec) where NativeRefSpec is like:

struct NativeRefSpec {
    module: String,
    key: String,
}

And then deserializing is just grabbing that back from the root.
*/

pub struct NativeRefSpec {
    pub module: String,
    pub key: String,
}

pub enum SerializedHeapRef {
    Serialized(Option<SerializableSteelVal>),
    Closed(HeapRef<SteelVal>),
}

pub struct HeapSerializer<'a> {
    pub heap: &'a mut Heap,
    pub fake_heap: &'a mut std::collections::HashMap<usize, SerializedHeapRef>,
    // After the conversion, we go back through, and patch the values from the fake heap
    // in to each of the values listed here - otherwise, we'll miss cycles
    pub values_to_fill_in: &'a mut std::collections::HashMap<usize, HeapRef<SteelVal>>,

    // Cache the functions that get built
    pub built_functions: &'a mut std::collections::HashMap<u32, Gc<ByteCodeLambda>>,
}

// Once crossed over the line, convert BACK into a SteelVal
// This should be infallible.
pub fn from_serializable_value(ctx: &mut HeapSerializer, val: SerializableSteelVal) -> SteelVal {
    match val {
        SerializableSteelVal::Closure(c) => {
            if c.captures.is_empty() {
                if let Some(already_made) = ctx.built_functions.get(&c.id) {
                    SteelVal::Closure(already_made.clone())
                } else {
                    let id = c.id;
                    let value = Gc::new(ByteCodeLambda::from_serialized(ctx, c));

                    // Save those as well
                    // Probably need to just do this for all
                    ctx.built_functions.insert(id, value.clone());
                    SteelVal::Closure(value)
                }
            } else {
                SteelVal::Closure(Gc::new(ByteCodeLambda::from_serialized(ctx, c)))
            }
        }
        SerializableSteelVal::BoolV(b) => SteelVal::BoolV(b),
        SerializableSteelVal::NumV(n) => SteelVal::NumV(n),
        SerializableSteelVal::IntV(i) => SteelVal::IntV(i),
        SerializableSteelVal::CharV(c) => SteelVal::CharV(c),
        SerializableSteelVal::Void => SteelVal::Void,
        SerializableSteelVal::Rational(r) => SteelVal::Rational(r),
        SerializableSteelVal::StringV(s) => SteelVal::StringV(s.into()),
        SerializableSteelVal::FuncV(f) => SteelVal::FuncV(f),
        SerializableSteelVal::MutFunc(f) => SteelVal::MutFunc(f),
        SerializableSteelVal::HashMapV(h) => SteelVal::HashMapV(
            Gc::new(
                h.into_iter()
                    .map(|(k, v)| {
                        (
                            from_serializable_value(ctx, k),
                            from_serializable_value(ctx, v),
                        )
                    })
                    .collect::<HashMap<_, _>>(),
            )
            .into(),
        ),
        SerializableSteelVal::HashSet(h) => SteelVal::HashSetV(
            Gc::new(
                h.into_iter()
                    .map(|k| from_serializable_value(ctx, k))
                    .collect::<HashSet<_>>(),
            )
            .into(),
        ),
        SerializableSteelVal::ListV(v) => SteelVal::ListV(
            v.into_iter()
                .map(|x| from_serializable_value(ctx, x))
                .collect(),
        ),
        SerializableSteelVal::VectorV(v) => SteelVal::VectorV(SteelVector(Gc::new(
            v.into_iter()
                .map(|x| from_serializable_value(ctx, x))
                .collect(),
        ))),
        SerializableSteelVal::BoxedDynFunction(f) => SteelVal::BoxedFunction(Gc::new(f)),
        SerializableSteelVal::BuiltIn(f) => SteelVal::BuiltIn(f),
        SerializableSteelVal::SymbolV(s) => SteelVal::SymbolV(s.into()),
        SerializableSteelVal::Custom(b) => SteelVal::Custom(Gc::new_mut(b)),
        SerializableSteelVal::CustomStruct(s) => {
            SteelVal::CustomStruct(Gc::new(UserDefinedStruct {
                fields: {
                    let fields = s
                        .fields
                        .into_iter()
                        .map(|x| from_serializable_value(ctx, x));

                    // fields.collect()

                    // let mut recycle: crate::values::recycler::Recycle<Vec<_>> =
                    //     crate::values::recycler::Recycle::new();

                    let mut recycle: crate::values::recycler::Recycle<SmallVec<_>> =
                        crate::values::recycler::Recycle::new();

                    recycle.extend(fields);

                    recycle
                },
                type_descriptor: s.type_descriptor,
            }))
        }
        SerializableSteelVal::Port(p) => SteelVal::PortV(SteelPort::from_sendable_port(p)),
        SerializableSteelVal::HeapAllocated(v) => {
            // todo!()

            if let Some(mut guard) = ctx.fake_heap.get_mut(&v) {
                match &mut guard {
                    SerializedHeapRef::Serialized(value) => {
                        let value = std::mem::take(value);

                        if let Some(value) = value {
                            let _ = from_serializable_value(ctx, value);

                            todo!()
                            // let allocation = ctx.heap.allocate_without_collection(value);

                            // ctx.fake_heap
                            //     .insert(v, SerializedHeapRef::Closed(allocation.clone()));

                            // SteelVal::HeapAllocated(allocation)
                        } else {
                            // println!("If we're getting here - it means the value from the heap has already
                            // been converting. if so, we should do something...");

                            todo!()

                            // let fake_allocation =
                            //     ctx.heap.allocate_without_collection(SteelVal::Void);

                            // ctx.values_to_fill_in.insert(v, fake_allocation.clone());

                            // SteelVal::HeapAllocated(fake_allocation)
                        }
                    }

                    SerializedHeapRef::Closed(c) => SteelVal::HeapAllocated(c.clone()),
                }
            } else {
                // Shouldn't silently fail here, but we will... for now

                // let allocation = ctx.heap.allocate_without_collection(SteelVal::Void);

                // ctx.fake_heap
                //     .insert(v, SerializedHeapRef::Closed(allocation.clone()));

                // SteelVal::HeapAllocated(allocation)

                todo!()
            }
        }
        SerializableSteelVal::Pair(pair) => {
            let (car, cdr) = *pair;

            crate::values::lists::Pair::cons(
                from_serializable_value(ctx, car),
                from_serializable_value(ctx, cdr),
            )
            .into()
        }
        SerializableSteelVal::ByteVectorV(bytes) => {
            SteelVal::ByteVector(SteelByteVector::new(bytes))
        }

        SerializableSteelVal::Stream(value) => SteelVal::StreamV(Gc::new(LazyStream {
            initial_value: from_serializable_value(ctx, value.initial_value),
            stream_thunk: from_serializable_value(ctx, value.stream_thunk),
            empty_stream: value.empty_stream,
        })),

        SerializableSteelVal::NativeRef(_) => {
            todo!("Implement native ref spec deserialization!")
        }
    }
}

// The serializable value needs to refer to the original heap -
// that way can reference the original stuff easily.

pub struct SerializationContext<'a> {
    pub builtin_modules: &'a ModuleContainer,
    pub serialized_heap: &'a mut std::collections::HashMap<usize, SerializableSteelVal>,
    pub visited: &'a mut std::collections::HashSet<usize>,
}

// TODO: Use the cycle detector instead
pub fn into_serializable_value(
    val: SteelVal,
    ctx: &mut SerializationContext,
    // serialized_heap: &mut std::collections::HashMap<usize, SerializableSteelVal>,
    // visited: &mut std::collections::HashSet<usize>,
) -> Result<SerializableSteelVal> {
    // dbg!(&serialized_heap);

    match val {
        SteelVal::Closure(c) => {
            closure_into_serializable(&c, ctx).map(SerializableSteelVal::Closure)
        }
        SteelVal::BoolV(b) => Ok(SerializableSteelVal::BoolV(b)),
        SteelVal::NumV(n) => Ok(SerializableSteelVal::NumV(n)),
        SteelVal::IntV(n) => Ok(SerializableSteelVal::IntV(n)),
        SteelVal::CharV(c) => Ok(SerializableSteelVal::CharV(c)),
        SteelVal::Void => Ok(SerializableSteelVal::Void),
        SteelVal::StringV(s) => Ok(SerializableSteelVal::StringV(s.to_string())),
        // SteelVal::FuncV(f) => Ok(SerializableSteelVal::FuncV(f)),
        SteelVal::FuncV(f) => Ok(SerializableSteelVal::NativeRef(
            // TODO: Native ref spec for anything that is native
            // and truly can't be serialized between runtimes, such as native
            // functions.
            crate::steel_vm::vm::threads::create_native_ref(&ctx.builtin_modules, val.clone())
                .expect(&format!("Unable to find: {}", val)),
        )),
        SteelVal::ListV(l) => Ok(SerializableSteelVal::ListV(
            l.into_iter()
                .map(|x| into_serializable_value(x, ctx))
                .collect::<Result<_>>()?,
        )),
        SteelVal::Pair(pair) => Ok(SerializableSteelVal::Pair(Box::new((
            into_serializable_value(pair.car.clone(), ctx)?,
            into_serializable_value(pair.cdr.clone(), ctx)?,
        )))),
        SteelVal::BoxedFunction(f) => Ok(SerializableSteelVal::BoxedDynFunction((*f).clone())),
        SteelVal::BuiltIn(f) => Ok(SerializableSteelVal::BuiltIn(f)),
        SteelVal::SymbolV(s) => Ok(SerializableSteelVal::SymbolV(s.to_string())),
        SteelVal::MutFunc(f) => Ok(SerializableSteelVal::MutFunc(f)),
        SteelVal::HashMapV(v) => Ok(SerializableSteelVal::HashMapV(
            v.0.unwrap()
                .into_iter()
                .map(|(k, v)| {
                    let kprime = into_serializable_value(k, ctx)?;
                    let vprime = into_serializable_value(v, ctx)?;

                    Ok((kprime, vprime))
                })
                .collect::<Result<_>>()?,
        )),

        SteelVal::Custom(c) => {
            let mut guard = c.write();

            if let Some(output) = guard.as_serializable_steelval() {
                Ok(output)
            } else {
                stop!(Generic => "Custom type not allowed to be moved across threads!: {}", guard.name())
            }
        }

        SteelVal::CustomStruct(s) => Ok(SerializableSteelVal::CustomStruct(
            SerializableUserDefinedStruct {
                fields: s
                    .fields
                    .iter()
                    .cloned()
                    .map(|x| into_serializable_value(x, ctx))
                    .collect::<Result<Vec<_>>>()?,
                type_descriptor: s.type_descriptor,
            },
        )),

        SteelVal::PortV(p) => SendablePort::from_port(p).map(SerializableSteelVal::Port),

        // If there is a cycle, this could cause problems?
        SteelVal::HeapAllocated(h) => {
            // We should pick it up on the way back the recursion
            if ctx.visited.contains(&h.as_ptr_usize())
                && !ctx.serialized_heap.contains_key(&h.as_ptr_usize())
            {
                // println!("Already visited: {}", h.as_ptr_usize());

                Ok(SerializableSteelVal::HeapAllocated(h.as_ptr_usize()))
            } else {
                ctx.visited.insert(h.as_ptr_usize());

                if ctx.serialized_heap.contains_key(&h.as_ptr_usize()) {
                    // println!("Already exists in map: {}", h.as_ptr_usize());

                    Ok(SerializableSteelVal::HeapAllocated(h.as_ptr_usize()))
                } else {
                    // println!("Trying to insert: {} @ {}", h.get(), h.as_ptr_usize());

                    let value = into_serializable_value(h.get(), ctx);

                    let value = match value {
                        Ok(v) => v,
                        Err(e) => {
                            // println!("{}", e);
                            return Err(e);
                        }
                    };

                    ctx.serialized_heap.insert(h.as_ptr_usize(), value);

                    // println!("Inserting: {}", h.as_ptr_usize());

                    Ok(SerializableSteelVal::HeapAllocated(h.as_ptr_usize()))
                }
            }
        }

        SteelVal::VectorV(vector) => Ok(SerializableSteelVal::VectorV(
            vector
                .iter()
                .cloned()
                .map(|val| into_serializable_value(val, ctx))
                .collect::<Result<_>>()?,
        )),

        SteelVal::ByteVector(bytes) => {
            Ok(SerializableSteelVal::ByteVectorV(bytes.vec.read().clone()))
        }

        SteelVal::Rational(r) => Ok(SerializableSteelVal::Rational(r)),

        SteelVal::StreamV(s) => Ok(SerializableSteelVal::Stream(Box::new(SerializableStream {
            initial_value: into_serializable_value(s.initial_value.clone(), ctx)?,
            stream_thunk: into_serializable_value(s.stream_thunk.clone(), ctx)?,
            empty_stream: s.empty_stream,
        }))),

        SteelVal::HashSetV(s) => Ok(SerializableSteelVal::HashSet(
            s.iter()
                .cloned()
                .map(|val| into_serializable_value(val, ctx))
                .collect::<Result<_>>()?,
        )),

        illegal => stop!(Generic => "Type not allowed to be moved across threads!: {}", illegal),
    }
}

#[derive(Clone, Debug, PartialEq, Eq)]
pub struct SteelMutableVector(pub(crate) Gc<RefCell<Vec<SteelVal>>>);

#[derive(Clone, Debug, PartialEq, Eq)]
pub struct SteelVector(pub(crate) Gc<Vector<SteelVal>>);

impl FromIterator<SteelVal> for SteelVector {
    fn from_iter<T: IntoIterator<Item = SteelVal>>(iter: T) -> Self {
        let vec = Vector::from_iter(iter);
        SteelVector(Gc::new(vec))
    }
}

impl Deref for SteelVector {
    type Target = Vector<SteelVal>;

    fn deref(&self) -> &Self::Target {
        &self.0
    }
}

impl From<Gc<Vector<SteelVal>>> for SteelVector {
    fn from(value: Gc<Vector<SteelVal>>) -> Self {
        SteelVector(value)
    }
}

#[derive(Clone, Debug, PartialEq)]
pub struct SteelHashMap(pub(crate) Gc<HashMap<SteelVal, SteelVal>>);

#[cfg(feature = "imbl")]
impl Hash for SteelHashMap {
    fn hash<H>(&self, state: &mut H)
    where
        H: Hasher,
    {
        for i in self.iter() {
            i.hash(state);
        }
    }
}

impl Deref for SteelHashMap {
    type Target = HashMap<SteelVal, SteelVal>;

    fn deref(&self) -> &Self::Target {
        &self.0
    }
}

impl From<Gc<HashMap<SteelVal, SteelVal>>> for SteelHashMap {
    fn from(value: Gc<HashMap<SteelVal, SteelVal>>) -> Self {
        SteelHashMap(value)
    }
}

#[derive(Clone, Debug, PartialEq)]
pub struct SteelHashSet(pub(crate) Gc<HashSet<SteelVal>>);

#[cfg(feature = "imbl")]
impl Hash for SteelHashSet {
    fn hash<H>(&self, state: &mut H)
    where
        H: Hasher,
    {
        for i in self.iter() {
            i.hash(state);
        }
    }
}

impl Deref for SteelHashSet {
    type Target = HashSet<SteelVal>;

    fn deref(&self) -> &Self::Target {
        &self.0
    }
}

impl From<Gc<HashSet<SteelVal>>> for SteelHashSet {
    fn from(value: Gc<HashSet<SteelVal>>) -> Self {
        SteelHashSet(value)
    }
}

pub enum TypeKind {
    Any,
    Bool,
    Num,
    Int,
    Char,
    Vector(Box<TypeKind>),
    Void,
    String,
    Function,
    HashMap(Box<TypeKind>, Box<TypeKind>),
    HashSet(Box<TypeKind>),
    List(Box<TypeKind>),
}

/// A value as represented in the runtime.
#[derive(Clone)]
pub enum SteelVal {
    /// Represents a bytecode closure.
    Closure(Gc<ByteCodeLambda>),
    /// Represents a boolean value.
    BoolV(bool),
    /// Represents a number, currently only f64 numbers are supported.
    NumV(f64),
    /// Represents an integer.
    IntV(isize),
    /// Represents a rational number.
    Rational(Rational32),
    /// Represents a character type
    CharV(char),
    /// Vectors are represented as `im_rc::Vector`'s, which are immutable
    /// data structures
    VectorV(SteelVector),
    /// Void return value
    Void,
    /// Represents strings
    StringV(SteelString),
    /// Represents built in rust functions
    FuncV(FunctionSignature),
    /// Represents a symbol, internally represented as `String`s
    SymbolV(SteelString),
    /// Container for a type that implements the `Custom Type` trait. (trait object)
    Custom(GcMut<Box<dyn CustomType>>), // TODO: @Matt - consider using just a mutex here, to relax some of the bounds?
    // Embedded HashMap
    HashMapV(SteelHashMap),
    // Embedded HashSet
    HashSetV(SteelHashSet),
    /// Represents a scheme-only struct
    CustomStruct(Gc<UserDefinedStruct>),
    /// Represents a port object
    PortV(SteelPort),
    /// Generic iterator wrapper
    IterV(Gc<Transducer>),
    /// Reducers
    ReducerV(Gc<Reducer>),
    /// Async Function wrapper
    FutureFunc(BoxedAsyncFunctionSignature),
    // Boxed Future Result
    FutureV(Gc<FutureResult>),
    // A stream of `SteelVal`.
    StreamV(Gc<LazyStream>),
    /// Custom closure
    BoxedFunction(Gc<BoxedDynFunction>),
    // Continuation
    ContinuationFunction(Continuation),
    // Function Pointer
    // #[cfg(feature = "jit")]
    // CompiledFunction(Box<JitFunctionPointer>),
    // List
    ListV(crate::values::lists::List<SteelVal>),
    // Holds a pair that contains 2 `SteelVal`.
    Pair(Gc<crate::values::lists::Pair>),
    // Mutable functions
    MutFunc(MutFunctionSignature),
    // Built in functions
    BuiltIn(BuiltInSignature),
    // Mutable vector
    MutableVector(HeapRef<Vec<SteelVal>>),
    // This should delegate to the underlying iterator - can allow for faster raw iteration if possible
    // Should allow for polling just a raw "next" on underlying elements
    BoxedIterator(GcMut<OpaqueIterator>),
    // Contains a syntax object.
    SyntaxObject(Gc<Syntax>),
    // Mutable storage, with Gc backing
    // Boxed(HeapRef),
    Boxed(GcMut<SteelVal>),
    // Holds a SteelVal on the heap.
    HeapAllocated(HeapRef<SteelVal>),
    // TODO: This itself, needs to be boxed unfortunately.
    Reference(Gc<OpaqueReference<'static>>),
    // Like IntV but supports larger values.
    BigNum(Gc<BigInt>),
    // Like Rational but supports larger numerators and denominators.
    BigRational(Gc<BigRational>),
    // A complex number.
    Complex(Gc<SteelComplex>),
    // Byte vectors
    ByteVector(SteelByteVector),
}

impl Default for SteelVal {
    fn default() -> Self {
        SteelVal::Void
    }
}

// Avoid as much dropping as possible. Otherwise we thrash the drop impl
// on steel values.
#[cfg(feature = "sync")]
pub(crate) enum SteelValPointer {
    /// Represents a bytecode closure.
    Closure(*const ByteCodeLambda),
    VectorV(*const Vector<SteelVal>),
    Custom(*const RwLock<Box<dyn CustomType>>),
    HashMapV(*const HashMap<SteelVal, SteelVal>),
    HashSetV(*const HashSet<SteelVal>),
    CustomStruct(*const UserDefinedStruct),
    IterV(*const Transducer),
    ReducerV(*const Reducer),
    StreamV(*const LazyStream),
    ContinuationFunction(*const RwLock<ContinuationMark>),
    ListV(crate::values::lists::CellPointer<SteelVal>),
    Pair(*const crate::values::lists::Pair),
    MutableVector(HeapRef<Vec<SteelVal>>),
    SyntaxObject(*const Syntax),
    BoxedIterator(*const RwLock<OpaqueIterator>),
    Boxed(*const RwLock<SteelVal>),
    HeapAllocated(HeapRef<SteelVal>),
}

#[cfg(feature = "sync")]
unsafe impl Sync for SteelValPointer {}
#[cfg(feature = "sync")]
unsafe impl Send for SteelValPointer {}

#[cfg(feature = "sync")]
impl SteelValPointer {
    pub(crate) fn from_value(value: &SteelVal) -> Option<Self> {
        match value {
            Closure(gc) => Some(Self::Closure(gc.as_ptr())),
            VectorV(steel_vector) => Some(Self::VectorV(steel_vector.0.as_ptr())),
            SteelVal::Custom(gc) => Some(Self::Custom(gc.as_ptr())),
            HashMapV(steel_hash_map) => Some(Self::HashMapV(steel_hash_map.0.as_ptr())),
            HashSetV(steel_hash_set) => Some(Self::HashSetV(steel_hash_set.0.as_ptr())),
            CustomStruct(gc) => Some(Self::CustomStruct(gc.as_ptr())),
            IterV(gc) => Some(Self::IterV(gc.as_ptr())),
            ReducerV(gc) => Some(Self::ReducerV(gc.as_ptr())),
            StreamV(gc) => Some(Self::StreamV(gc.as_ptr())),
            ListV(generic_list) => Some(Self::ListV(generic_list.as_ptr())),
            Pair(gc) => Some(Self::Pair(gc.as_ptr())),
            SteelVal::ContinuationFunction(continuation) => Some(Self::ContinuationFunction(
                crate::gc::shared::StandardShared::as_ptr(&continuation.inner),
            )),
            // TODO: See if we can avoid these clones?
            MutableVector(heap_ref) => Some(Self::MutableVector(heap_ref.clone())),
            BoxedIterator(gc) => Some(Self::BoxedIterator(gc.as_ptr())),
            SteelVal::SyntaxObject(gc) => Some(Self::SyntaxObject(gc.as_ptr())),
            Boxed(gc) => Some(Self::Boxed(gc.as_ptr())),
            // TODO: See if we can avoid these clones?
            HeapAllocated(heap_ref) => Some(Self::HeapAllocated(heap_ref.clone())),
            _ => None,
        }
    }
}

#[cfg(feature = "sync")]
#[test]
fn check_send_sync() {
    let value = SteelVal::IntV(10);

    let handle = std::thread::spawn(move || value);

    handle.join().unwrap();
}

#[derive(Clone, Debug)]
pub struct SteelByteVector {
    pub(crate) vec: GcMut<Vec<u8>>,
}

impl SteelByteVector {
    pub fn new(vec: Vec<u8>) -> Self {
        Self {
            vec: Gc::new_mut(vec),
        }
    }
}

impl PartialEq for SteelByteVector {
    fn eq(&self, other: &Self) -> bool {
        *(self.vec.read()) == *(other.vec.read())
    }
}

impl Eq for SteelByteVector {}

impl Hash for SteelByteVector {
    fn hash<H: Hasher>(&self, state: &mut H) {
        self.vec.read().hash(state);
    }
}

/// Contains a complex number.
///
/// TODO: Optimize the contents of complex value. Holding `SteelVal` makes it easier to use existing
/// operations but a more specialized representation may be faster.
#[derive(Clone, Debug, Hash, PartialEq)]
pub struct SteelComplex {
    /// The real part of the complex number.
    pub re: SteelVal,
    /// The imaginary part of the complex number.
    pub im: SteelVal,
}

impl SteelComplex {
    pub fn new(real: SteelVal, imaginary: SteelVal) -> SteelComplex {
        SteelComplex {
            re: real,
            im: imaginary,
        }
    }

    /// Returns `true` if the imaginary part is negative.
    pub(crate) fn imaginary_is_negative(&self) -> bool {
        match &self.im {
            NumV(x) => x.is_negative(),
            IntV(x) => x.is_negative(),
            Rational(x) => x.is_negative(),
            BigNum(x) => x.is_negative(),
            SteelVal::BigRational(x) => x.is_negative(),
            _ => unreachable!(),
        }
    }

    pub(crate) fn imaginary_is_finite(&self) -> bool {
        match &self.im {
            NumV(x) => x.is_finite(),
            IntV(_) | Rational(_) | BigNum(_) | SteelVal::BigRational(_) => true,
            _ => unreachable!(),
        }
    }
}

impl IntoSteelVal for SteelComplex {
    #[inline(always)]
    fn into_steelval(self) -> Result<SteelVal> {
        Ok(match self.im {
            NumV(n) if n.is_zero() => self.re,
            IntV(0) => self.re,
            _ => SteelVal::Complex(Gc::new(self)),
        })
    }
}

impl fmt::Display for SteelComplex {
    fn fmt(&self, f: &mut fmt::Formatter<'_>) -> fmt::Result {
        if self.imaginary_is_negative() || !self.imaginary_is_finite() {
            write!(f, "{re}{im}i", re = self.re, im = self.im)
        } else {
            write!(f, "{re}+{im}i", re = self.re, im = self.im)
        }
    }
}

impl SteelVal {
    // TODO: Re-evaluate this - should this be buffered?
    pub fn new_dyn_writer_port(port: impl Write + Send + Sync + 'static) -> SteelVal {
        SteelVal::PortV(SteelPort {
            port: Gc::new_mut(SteelPortRepr::DynWriter(Arc::new(Mutex::new(port)))),
        })
    }

    pub fn anonymous_boxed_function(
        function: std::sync::Arc<
            dyn Fn(&[SteelVal]) -> crate::rvals::Result<SteelVal> + Send + Sync + 'static,
        >,
    ) -> SteelVal {
        SteelVal::BoxedFunction(Gc::new(BoxedDynFunction {
            function,
            name: None,
            arity: None,
        }))
    }

    pub fn as_box(&self) -> Option<HeapRef<SteelVal>> {
        if let SteelVal::HeapAllocated(heap_ref) = self {
            Some(heap_ref.clone())
        } else {
            None
        }
    }

    pub fn as_box_to_inner(&self) -> Option<SteelVal> {
        self.as_box().map(|x| x.get())
    }

    pub fn as_ptr_usize(&self) -> Option<usize> {
        match self {
            Closure(l) => Some(l.as_ptr() as usize),
            VectorV(v) => Some(v.0.as_ptr() as usize),
            // Void => todo!(),
            StringV(s) => Some(s.0.as_ptr() as usize),
            FuncV(_) => todo!(),
            // SymbolV(_) => todo!(),
            // SteelVal::Custom(_) => todo!(),
            HashMapV(h) => Some(h.0.as_ptr() as usize),
            HashSetV(h) => Some(h.0.as_ptr() as usize),
            CustomStruct(c) => Some(c.as_ptr() as usize),
            // PortV(_) => todo!(),
            // IterV(_) => todo!(),
            // ReducerV(_) => todo!(),
            // FutureFunc(_) => todo!(),
            // FutureV(_) => todo!(),
            // StreamV(_) => todo!(),
            // BoxedFunction(_) => todo!(),
            // ContinuationFunction(_) => todo!(),
            ListV(l) => Some(l.as_ptr_usize()),
            MutableVector(v) => Some(v.as_ptr_usize()),
            Custom(c) => Some(c.as_ptr() as usize),
            // BoxedIterator(_) => todo!(),
            // SteelVal::SyntaxObject(_) => todo!(),
            Boxed(b) => Some(b.as_ptr() as usize),
            HeapAllocated(h) => Some(h.as_ptr_usize()),
            Pair(p) => Some(p.as_ptr() as usize),
            SyntaxObject(s) => Some(s.as_ptr() as usize),
            // Reference(_) => todo!(),
            BigNum(b) => Some(b.as_ptr() as usize),
            _ => None,
        }
    }

    // pub(crate) fn children_mut<'a>(&'a mut self) -> impl IntoIterator<Item = SteelVal> {
    //     match self {
    //         Self::CustomStruct(inner) => {
    //             if let Some(inner) = inner.get_mut() {
    //                 std::mem::take(&mut inner.borrow_mut().fields)
    //             } else {
    //                 std::iter::empty()
    //             }
    //         }
    //         _ => todo!(),
    //     }
    // }
}

// TODO: Consider unboxed value types, for optimized usages when compiling segments of code.
// If we can infer the types from the concrete functions used, we don't need to have unboxed values -> We also
// can use concrete forms of the underlying functions as well.
// #[derive(Clone)]
// pub enum UnboxedSteelVal {
//     /// Represents a boolean value
//     BoolV(bool),
//     /// Represents a number, currently only f64 numbers are supported
//     NumV(f64),
//     /// Represents an integer
//     IntV(isize),
//     /// Represents a character type
//     CharV(char),
//     /// Vectors are represented as `im_rc::Vector`'s, which are immutable
//     /// data structures
//     VectorV(Vector<SteelVal>),
//     /// Void return value
//     Void,
//     /// Represents strings
//     StringV(SteelString),
//     /// Represents built in rust functions
//     FuncV(FunctionSignature),
//     /// Represents a symbol, internally represented as `String`s
//     SymbolV(SteelString),
//     /// Container for a type that implements the `Custom Type` trait. (trait object)
//     Custom(Gc<RefCell<Box<dyn CustomType>>>),
//     // Embedded HashMap
//     HashMapV(HashMap<SteelVal, SteelVal>),
//     // Embedded HashSet
//     HashSetV(HashSet<SteelVal>),
//     /// Represents a scheme-only struct
//     // StructV(Gc<SteelStruct>),
//     /// Alternative implementation of a scheme-only struct
//     CustomStruct(Gc<RefCell<UserDefinedStruct>>),
//     // Represents a special rust closure
//     // StructClosureV(Box<SteelStruct>, StructClosureSignature),
//     // StructClosureV(Box<StructClosure>),
//     /// Represents a port object
//     PortV(SteelPort),
//     /// Represents a bytecode closure
//     Closure(Gc<ByteCodeLambda>),
//     /// Generic iterator wrapper
//     IterV(Gc<Transducer>),
//     /// Reducers
//     ReducerV(Gc<Reducer>),
//     // Reducer(Reducer)
//     // Generic IntoIter wrapper
//     // Promise(Gc<SteelVal>),
//     /// Async Function wrapper
//     FutureFunc(BoxedAsyncFunctionSignature),
//     // Boxed Future Result
//     FutureV(Gc<FutureResult>),

//     StreamV(Gc<LazyStream>),
//     // Break the cycle somehow
//     // EvaluationEnv(Weak<RefCell<Env>>),
//     /// Contract
//     Contract(Gc<ContractType>),
//     /// Contracted Function
//     ContractedFunction(Gc<ContractedFunction>),
//     /// Custom closure
//     BoxedFunction(BoxedFunctionSignature),
//     // Continuation
//     ContinuationFunction(Gc<Continuation>),
//     // List
//     ListV(List<SteelVal>),
//     // Mutable functions
//     MutFunc(MutFunctionSignature),
//     // Built in functions
//     BuiltIn(BuiltInSignature),
//     // Mutable vector
//     MutableVector(Gc<RefCell<Vec<SteelVal>>>),
//     // This should delegate to the underlying iterator - can allow for faster raw iteration if possible
//     // Should allow for polling just a raw "next" on underlying elements
//     BoxedIterator(Gc<RefCell<BuiltInDataStructureIterator>>),

//     SyntaxObject(Gc<Syntax>),

//     // Mutable storage, with Gc backing
//     Boxed(HeapRef),
// }

#[derive(Clone, PartialEq, Eq, PartialOrd, Ord, Hash)]
#[repr(C)]
pub struct SteelString(pub(crate) Gc<String>);

impl Deref for SteelString {
    type Target = crate::gc::Shared<String>;

    fn deref(&self) -> &Self::Target {
        &self.0 .0
    }
}

#[cfg(not(feature = "sync"))]
impl From<Arc<String>> for SteelString {
    fn from(value: Arc<String>) -> Self {
        SteelString(Gc(Rc::new((*value).clone())))
    }
}

#[cfg(all(feature = "sync", feature = "triomphe"))]
impl From<std::sync::Arc<String>> for SteelString {
    fn from(value: Arc<String>) -> Self {
        SteelString(Gc(triomphe::Arc::new((*value).clone())))
    }
}

impl SteelString {
    pub(crate) fn to_arc_string(&self) -> Arc<String> {
        #[cfg(feature = "sync")]
        {
            // self.0 .0.clone()
            Arc::new(self.0.unwrap())
        }
        #[cfg(not(feature = "sync"))]
        Arc::new(self.0.unwrap())
    }
}

impl From<&str> for SteelString {
    fn from(val: &str) -> Self {
        SteelString(Gc::new(val.to_string()))
    }
}

impl From<&String> for SteelString {
    fn from(val: &String) -> Self {
        SteelString(Gc::new(val.to_owned()))
    }
}

impl From<String> for SteelString {
    fn from(val: String) -> Self {
        SteelString(Gc::new(val))
    }
}

impl From<crate::gc::Shared<String>> for SteelString {
    fn from(val: crate::gc::Shared<String>) -> Self {
        SteelString(Gc(val))
    }
}

impl From<Gc<String>> for SteelString {
    fn from(val: Gc<String>) -> Self {
        SteelString(val)
    }
}

impl From<SteelString> for crate::gc::Shared<String> {
    fn from(value: SteelString) -> Self {
        value.0 .0
    }
}

impl From<SteelString> for Gc<String> {
    fn from(value: SteelString) -> Self {
        value.0
    }
}

impl std::fmt::Display for SteelString {
    fn fmt(&self, f: &mut fmt::Formatter<'_>) -> fmt::Result {
        write!(f, "{}", self.0.as_str())
    }
}

impl std::fmt::Debug for SteelString {
    fn fmt(&self, f: &mut fmt::Formatter<'_>) -> fmt::Result {
        write!(f, "{:?}", self.0.as_str())
    }
}

// Check that steel values aren't growing without us knowing
const _ASSERT_SMALL: () = assert!(std::mem::size_of::<SteelVal>() <= 16);

#[test]
fn check_size_of_steelval() {
    assert_eq!(std::mem::size_of::<SteelVal>(), 16);
}

pub struct Chunks {
    remaining: IntoIter<char>,
}

impl Chunks {
    fn new(s: SteelString) -> Self {
        Chunks {
            remaining: s.chars().collect::<Vec<_>>().into_iter(),
        }
    }
}

pub struct OpaqueIterator {
    pub(crate) root: SteelVal,
    iterator: BuiltInDataStructureIterator,
}

impl Custom for OpaqueIterator {
    fn fmt(&self) -> Option<std::result::Result<String, std::fmt::Error>> {
        Some(Ok("#<iterator>".to_owned()))
    }
}

// TODO: Convert this to just a generic custom type. This does not have to be
// a special enum variant.
pub enum BuiltInDataStructureIterator {
    List(crate::values::lists::ConsumingIterator<SteelVal>),
    Vector(VectorConsumingIter<SteelVal>),
    Set(HashSetConsumingIter<SteelVal>),
    Map(HashMapConsumingIter<SteelVal, SteelVal>),
    String(Chunks),
    #[cfg(not(feature = "sync"))]
    Opaque(Box<dyn Iterator<Item = SteelVal>>),
    #[cfg(feature = "sync")]
    Opaque(Box<dyn Iterator<Item = SteelVal> + Send + Sync + 'static>),
}

impl BuiltInDataStructureIterator {
    pub fn into_boxed_iterator(self, value: SteelVal) -> SteelVal {
        SteelVal::BoxedIterator(Gc::new_mut(OpaqueIterator {
            root: value,
            iterator: self,
        }))
    }
}

impl BuiltInDataStructureIterator {
    pub fn from_iterator<
        T: IntoSteelVal + MaybeSendSyncStatic,
        I: Iterator<Item = T> + MaybeSendSyncStatic,
        S: IntoIterator<Item = T, IntoIter = I> + MaybeSendSyncStatic,
    >(
        value: S,
    ) -> Self {
        Self::Opaque(Box::new(
            value
                .into_iter()
                .map(|x| x.into_steelval().expect("This shouldn't fail!")),
        ))
    }
}

impl Iterator for BuiltInDataStructureIterator {
    type Item = SteelVal;

    fn next(&mut self) -> Option<SteelVal> {
        match self {
            Self::List(l) => l.next(),
            Self::Vector(v) => v.next(),
            Self::String(s) => s.remaining.next().map(SteelVal::CharV),
            Self::Set(s) => s.next(),
            Self::Map(s) => s
                .next()
                .map(|x| SteelVal::Pair(Gc::new(Pair::cons(x.0, x.1)))),
            Self::Opaque(s) => s.next(),
        }
    }
}

pub fn value_into_iterator(val: SteelVal) -> Option<SteelVal> {
    let root = val.clone();
    match val {
        SteelVal::ListV(l) => Some(BuiltInDataStructureIterator::List(l.into_iter())),
        SteelVal::VectorV(v) => Some(BuiltInDataStructureIterator::Vector(
            (*v).clone().into_iter(),
        )),
        SteelVal::StringV(s) => Some(BuiltInDataStructureIterator::String(Chunks::new(s))),
        SteelVal::HashSetV(s) => Some(BuiltInDataStructureIterator::Set((*s).clone().into_iter())),
        SteelVal::HashMapV(m) => Some(BuiltInDataStructureIterator::Map((*m).clone().into_iter())),
        // TODO: Add byte vectors here
        _ => None,
    }
    .map(|iterator| BuiltInDataStructureIterator::into_boxed_iterator(iterator, root))
}

thread_local! {
    pub static ITERATOR_FINISHED: SteelVal = SteelVal::SymbolV("done".into());
}

pub fn iterator_next(args: &[SteelVal]) -> Result<SteelVal> {
    match &args[0] {
        SteelVal::BoxedIterator(b) => match b.write().iterator.next() {
            Some(v) => Ok(v),
            None => Ok(ITERATOR_FINISHED.with(|x| x.clone())),
        },
        _ => stop!(TypeMismatch => "Unexpected argument"),
    }
}

impl SteelVal {
    pub fn boxed(value: SteelVal) -> SteelVal {
        SteelVal::Boxed(Gc::new_mut(value))
    }

    pub(crate) fn ptr_eq(&self, other: &SteelVal) -> bool {
        match (self, other) {
            // Integers are a special case of ptr eq -> if integers are equal? they are also eq?
            (IntV(l), IntV(r)) => l == r,
            (NumV(l), NumV(r)) => l == r,
            (BoolV(l), BoolV(r)) => l == r,
            (CharV(l), CharV(r)) => l == r,
            (VectorV(l), VectorV(r)) => Gc::ptr_eq(&l.0, &r.0),
            (Void, Void) => true,
            (StringV(l), StringV(r)) => crate::gc::Shared::ptr_eq(l, r),
            (FuncV(l), FuncV(r)) => *l as usize == *r as usize,
            (SymbolV(l), SymbolV(r)) => crate::gc::Shared::ptr_eq(l, r),
            (SteelVal::Custom(l), SteelVal::Custom(r)) => Gc::ptr_eq(l, r),
            (HashMapV(l), HashMapV(r)) => Gc::ptr_eq(&l.0, &r.0),
            (HashSetV(l), HashSetV(r)) => Gc::ptr_eq(&l.0, &r.0),
            (PortV(l), PortV(r)) => Gc::ptr_eq(&l.port, &r.port),
            (Closure(l), Closure(r)) => Gc::ptr_eq(l, r),
            (IterV(l), IterV(r)) => Gc::ptr_eq(l, r),
            (ReducerV(l), ReducerV(r)) => Gc::ptr_eq(l, r),
            (FutureFunc(l), FutureFunc(r)) => crate::gc::Shared::ptr_eq(l, r),
            (FutureV(l), FutureV(r)) => Gc::ptr_eq(l, r),
            (StreamV(l), StreamV(r)) => Gc::ptr_eq(l, r),
            (BoxedFunction(l), BoxedFunction(r)) => Gc::ptr_eq(l, r),
            (ContinuationFunction(l), ContinuationFunction(r)) => Continuation::ptr_eq(l, r),
            (ListV(l), ListV(r)) => {
                // Happy path
                l.ptr_eq(r) || l.storage_ptr_eq(r) || (l.is_empty() && r.is_empty()) || {
                    slow_path_eq_lists(l, r)
                }
            }
            (MutFunc(l), MutFunc(r)) => *l as usize == *r as usize,
            (BuiltIn(l), BuiltIn(r)) => *l as usize == *r as usize,
            (MutableVector(l), MutableVector(r)) => HeapRef::ptr_eq(l, r),
            (BigNum(l), BigNum(r)) => Gc::ptr_eq(l, r),
            (ByteVector(l), ByteVector(r)) => Gc::ptr_eq(&l.vec, &r.vec),
            (Pair(l), Pair(r)) => Gc::ptr_eq(l, r),
            (_, _) => {
                // dbg!(pointers);
                false
            }
        }
    }
}

// How can we keep track of the provenance of where the pointers go?
// for pointer equality?
#[inline]
fn slow_path_eq_lists(
    _l: &crate::values::lists::List<SteelVal>,
    _r: &crate::values::lists::List<SteelVal>,
) -> bool {
    false

    /*

    // If the next pointers are the same,
    // then we need to check the values of the
    // current node for equality. There is now the possibility
    // that the previous version of this doesn't match up, and
    // we need to keep the history of the previous values in order
    // to do this properly.
    //
    // I think we can only really do this _if_ the next pointer
    // exists. Otherwise this doesn't really make sense
    let left_next = l.next_ptr_as_usize();
    let right_next = r.next_ptr_as_usize();

    if left_next.is_some() && right_next.is_some() && left_next == right_next && l.len() == r.len()
    {
        let left_iter = l.current_node_iter();
        let right_iter = r.current_node_iter();

        for (l, r) in left_iter.zip(right_iter) {
            if l != r {
                return false;
            }
        }

        true
    } else {
        false
    }

    */
}

impl Hash for SteelVal {
    fn hash<H: Hasher>(&self, state: &mut H) {
        match self {
            BoolV(b) => {
                state.write_u8(0);
                b.hash(state)
            }
            NumV(n) => {
                state.write_u8(1);
                n.to_string().hash(state)
            }
            IntV(i) => {
                state.write_u8(2);
                i.hash(state)
            }
            Rational(f) => {
                state.write_u8(3);
                f.hash(state)
            }
            BigNum(n) => {
                state.write_u8(4);
                n.hash(state)
            }
            BigRational(f) => {
                state.write_u8(5);
                f.hash(state)
            }
            Complex(x) => {
                state.write_u8(6);
                x.hash(state)
            }
            CharV(c) => {
                state.write_u8(7);
                c.hash(state)
            }
            ListV(l) => {
                state.write_u8(8);
                l.hash(state)
            }
            CustomStruct(s) => {
                state.write_u8(9);
                s.hash(state)
            }
            VectorV(v) => {
                state.write_u8(10);
                v.hash(state)
            }
            v @ Void => {
                state.write_u8(11);
                v.hash(state)
            }
            StringV(s) => {
                state.write_u8(12);
                s.hash(state)
            }
            FuncV(s) => {
                state.write_u8(13);
                (*s as *const FunctionSignature).hash(state)
            }
            SymbolV(sym) => {
                state.write_u8(14);
                sym.hash(state);
            }
            Closure(b) => {
                state.write_u8(15);
                b.hash(state)
            }
            HashMapV(hm) => {
                state.write_u8(16);
                hm.hash(state)
            }
            IterV(s) => {
                state.write_u8(17);
                s.hash(state)
            }
            HashSetV(hs) => {
                state.write_u8(18);
                hs.hash(state)
            }
            SyntaxObject(s) => {
                state.write_u8(19);
                s.raw.hash(state)
            }
            Pair(p) => {
                state.write_u8(20);
                (**p).hash(state)
            }
            ByteVector(v) => {
                state.write_u8(21);
                (*v).hash(state)
            }
            _ => unimplemented!("Attempted to hash unsupported value: {self:?}"),
        }
    }
}

impl SteelVal {
    #[inline(always)]
    pub fn is_truthy(&self) -> bool {
        match &self {
            SteelVal::BoolV(false) => false,
            _ => true,
        }
    }

    #[inline(always)]
    pub fn is_future(&self) -> bool {
        matches!(self, SteelVal::FutureV(_))
    }

    pub fn is_hashable(&self) -> bool {
        matches!(
            self,
            BoolV(_)
                | IntV(_)
                | CharV(_)
                // | Pair(_)
                | VectorV(_)
                | StringV(_)
                | SymbolV(_)
                | HashMapV(_)
                | Closure(_)
                | ListV(_)
                | FuncV(_)
                | CustomStruct(_)
        )
    }

    pub fn is_function(&self) -> bool {
        matches!(
            self,
            BoxedFunction(_)
                | Closure(_)
                | FuncV(_)
                // | ContractedFunction(_)
                | BuiltIn(_)
                | MutFunc(_)
        )
    }

    // pub fn is_contract(&self) -> bool {
    //     matches!(self, Contract(_))
    // }

    pub fn empty_hashmap() -> SteelVal {
        SteelVal::HashMapV(Gc::new(HashMap::new()).into())
    }
}

impl SteelVal {
    // pub fn res_iterator

    pub fn list_or_else<E, F: FnOnce() -> E>(
        &self,
        err: F,
    ) -> std::result::Result<&List<SteelVal>, E> {
        match self {
            Self::ListV(v) => Ok(v),
            _ => Err(err()),
        }
    }

    pub fn list(&self) -> Option<&List<SteelVal>> {
        match self {
            Self::ListV(l) => Some(l),
            _ => None,
        }
    }

    pub fn pair(&self) -> Option<&Gc<crate::values::lists::Pair>> {
        match self {
            Self::Pair(p) => Some(p),
            _ => None,
        }
    }

    pub fn bool_or_else<E, F: FnOnce() -> E>(&self, err: F) -> std::result::Result<bool, E> {
        match self {
            Self::BoolV(v) => Ok(*v),
            _ => Err(err()),
        }
    }

    pub fn int_or_else<E, F: FnOnce() -> E>(&self, err: F) -> std::result::Result<isize, E> {
        match self {
            Self::IntV(v) => Ok(*v),
            _ => Err(err()),
        }
    }

    pub fn num_or_else<E, F: FnOnce() -> E>(&self, err: F) -> std::result::Result<f64, E> {
        match self {
            Self::NumV(v) => Ok(*v),
            _ => Err(err()),
        }
    }

    pub fn char_or_else<E, F: FnOnce() -> E>(&self, err: F) -> std::result::Result<char, E> {
        match self {
            Self::CharV(v) => Ok(*v),
            _ => Err(err()),
        }
    }

    /// Vector does copy on the value to return
    pub fn vector_or_else<E, F: FnOnce() -> E>(
        &self,
        err: F,
    ) -> std::result::Result<Vector<SteelVal>, E> {
        match self {
            Self::VectorV(v) => Ok(v.0.unwrap()),
            _ => Err(err()),
        }
    }

    pub fn void_or_else<E, F: FnOnce() -> E>(&self, err: F) -> std::result::Result<(), E> {
        match self {
            Self::Void => Ok(()),
            _ => Err(err()),
        }
    }

    pub fn string_or_else<E, F: FnOnce() -> E>(&self, err: F) -> std::result::Result<&str, E> {
        match self {
            Self::StringV(v) => Ok(v),
            _ => Err(err()),
        }
    }

    pub fn func_or_else<E, F: FnOnce() -> E>(
        &self,
        err: F,
    ) -> std::result::Result<&FunctionSignature, E> {
        match self {
            Self::FuncV(v) => Ok(v),
            _ => Err(err()),
        }
    }

    pub fn boxed_func_or_else<E, F: FnOnce() -> E>(
        &self,
        err: F,
    ) -> std::result::Result<&BoxedDynFunction, E> {
        match self {
            Self::BoxedFunction(v) => Ok(v),
            _ => Err(err()),
        }
    }

    // pub fn contract_or_else<E, F: FnOnce() -> E>(
    //     &self,
    //     err: F,
    // ) -> std::result::Result<Gc<ContractType>, E> {
    //     match self {
    //         Self::Contract(c) => Ok(c.clone()),
    //         _ => Err(err()),
    //     }
    // }

    pub fn closure_or_else<E, F: FnOnce() -> E>(
        &self,
        err: F,
    ) -> std::result::Result<Gc<ByteCodeLambda>, E> {
        match self {
            Self::Closure(c) => Ok(c.clone()),
            _ => Err(err()),
        }
    }

    pub fn symbol_or_else<E, F: FnOnce() -> E>(&self, err: F) -> std::result::Result<&str, E> {
        match self {
            Self::SymbolV(v) => Ok(v),
            _ => Err(err()),
        }
    }

    pub fn clone_symbol_or_else<E, F: FnOnce() -> E>(
        &self,
        err: F,
    ) -> std::result::Result<String, E> {
        match self {
            Self::SymbolV(v) => Ok(v.to_string()),
            _ => Err(err()),
        }
    }

    pub fn as_isize(&self) -> Option<isize> {
        match self {
            Self::IntV(i) => Some(*i),
            _ => None,
        }
    }

    pub fn as_usize(&self) -> Option<usize> {
        self.as_isize()
            .and_then(|x| if x >= 0 { Some(x as usize) } else { None })
    }

    pub fn as_bool(&self) -> Option<bool> {
        match self {
            Self::BoolV(b) => Some(*b),
            _ => None,
        }
    }

    pub fn as_future(&self) -> Option<Shared<BoxedFutureResult>> {
        match self {
            Self::FutureV(v) => Some(v.clone().unwrap().into_shared()),
            _ => None,
        }
    }

    pub fn as_string(&self) -> Option<&SteelString> {
        match self {
            Self::StringV(s) => Some(s),
            _ => None,
        }
    }

    pub fn as_symbol(&self) -> Option<&SteelString> {
        match self {
            Self::SymbolV(s) => Some(s),
            _ => None,
        }
    }

    pub fn as_syntax_object(&self) -> Option<&Syntax> {
        match self {
            Self::SyntaxObject(s) => Some(s),
            _ => None,
        }
    }

    // pub fn custom_or_else<E, F: FnOnce() -> E>(
    //     &self,
    //     err: F,
    // ) -> std::result::Result<&Box<dyn CustomType>, E> {
    //     match self {
    //         Self::Custom(v) => Ok(&v),
    //         _ => Err(err()),
    //     }
    // }

    // pub fn struct_or_else<E, F: FnOnce() -> E>(
    //     &self,
    //     err: F,
    // ) -> std::result::Result<&SteelStruct, E> {
    //     match self {
    //         Self::StructV(v) => Ok(v),
    //         _ => Err(err()),
    //     }
    // }

    pub fn closure_arity(&self) -> Option<usize> {
        if let SteelVal::Closure(c) = self {
            Some(c.arity())
        } else {
            None
        }
    }
}

impl SteelVal {
    pub const INT_ZERO: SteelVal = SteelVal::IntV(0);
    pub const INT_ONE: SteelVal = SteelVal::IntV(1);
    pub const INT_TWO: SteelVal = SteelVal::IntV(2);
}

impl Eq for SteelVal {}

fn integer_float_equality(int: isize, float: f64) -> bool {
    let converted = float as isize;

    if float == converted as f64 {
        int == converted
    } else {
        false
    }
}

fn bignum_float_equality(bigint: &Gc<BigInt>, float: f64) -> bool {
    if float.fract() == 0.0 {
        if let Some(promoted) = bigint.to_f64() {
            promoted == float
        } else {
            false
        }
    } else {
        false
    }
}

#[steel_derive::function(name = "=", constant = true)]
pub fn number_equality(left: &SteelVal, right: &SteelVal) -> Result<SteelVal> {
    let result = match (left, right) {
        (IntV(l), IntV(r)) => l == r,
        (NumV(l), NumV(r)) => l == r,
        (IntV(l), NumV(r)) | (NumV(r), IntV(l)) => integer_float_equality(*l, *r),
        (Rational(l), Rational(r)) => l == r,
        (Rational(l), NumV(r)) | (NumV(r), Rational(l)) => l.to_f64().unwrap() == *r,
        (BigNum(l), BigNum(r)) => l == r,
        (BigNum(l), NumV(r)) | (NumV(r), BigNum(l)) => bignum_float_equality(l, *r),
        (BigRational(l), BigRational(r)) => l == r,
        (BigRational(l), NumV(r)) | (NumV(r), BigRational(l)) => l.to_f64().unwrap() == *r,
        // The below should be impossible as integers/bignums freely convert into each
        // other. Similar for int/bignum/rational/bigrational.
        (Rational(_), IntV(_))
        | (IntV(_), Rational(_))
        | (Rational(_), BigNum(_))
        | (BigNum(_), Rational(_))
        | (Rational(_), BigRational(_))
        | (BigRational(_), Rational(_)) => false,
        (BigRational(_), IntV(_))
        | (IntV(_), BigRational(_))
        | (BigRational(_), BigNum(_))
        | (BigNum(_), BigRational(_)) => false,
        (IntV(_), BigNum(_)) | (BigNum(_), IntV(_)) => false,
        (Complex(x), Complex(y)) => {
            number_equality(&x.re, &y.re)? == BoolV(true)
                && number_equality(&x.im, &y.re)? == BoolV(true)
        }
        (Complex(_), _) | (_, Complex(_)) => false,
        _ => stop!(TypeMismatch => "= expects two numbers, found: {:?} and {:?}", left, right),
    };
    Ok(BoolV(result))
}

impl PartialOrd for SteelVal {
    fn partial_cmp(&self, other: &Self) -> Option<Ordering> {
        // TODO: Attempt to avoid converting to f64 for cases below as it may lead to precision loss
        // at tiny and large values.
        match (self, other) {
            // Comparison of matching `SteelVal` variants:
            (IntV(x), IntV(y)) => x.partial_cmp(y),
            (BigNum(x), BigNum(y)) => x.partial_cmp(y),
            (Rational(x), Rational(y)) => x.partial_cmp(y),
            (BigRational(x), BigRational(y)) => x.partial_cmp(y),
            (NumV(x), NumV(y)) => x.partial_cmp(y),
            (StringV(s), StringV(o)) => s.partial_cmp(o),
            (CharV(l), CharV(r)) => l.partial_cmp(r),

            // Comparison of `IntV`, means promoting to the rhs type
            (IntV(x), BigNum(y)) => x
                .to_bigint()
                .expect("integers are representable by bigint")
                .partial_cmp(y),
            (IntV(x), Rational(y)) => {
                // Since we have platform-dependent type for rational conditional compilation is required to find
                // the common ground
                #[cfg(target_pointer_width = "32")]
                {
                    let x_rational = num_rational::Rational32::new_raw(*x as i32, 1);
                    x_rational.partial_cmp(y)
                }
                #[cfg(target_pointer_width = "64")]
                {
                    let x_rational = num_rational::Rational64::new_raw(*x as i64, 1);
                    x_rational.partial_cmp(&num_rational::Rational64::new_raw(
                        *y.numer() as i64,
                        *y.denom() as i64,
                    ))
                }
            }
            (IntV(x), BigRational(y)) => {
                let x_rational = BigRational::from_integer(
                    x.to_bigint().expect("integers are representable by bigint"),
                );
                x_rational.partial_cmp(y)
            }
            (IntV(x), NumV(y)) => (*x as f64).partial_cmp(y),

            // BigNum comparisons means promoting to BigInt for integers, BigRational for ratios,
            // or Decimal otherwise
            (BigNum(x), IntV(y)) => x
                .as_ref()
                .partial_cmp(&y.to_bigint().expect("integers are representable by bigint")),
            (BigNum(x), Rational(y)) => {
                let x_big_rational = BigRational::from_integer(x.unwrap());
                let y_big_rational = BigRational::new_raw(
                    y.numer()
                        .to_bigint()
                        .expect("integers are representable by bigint"),
                    y.denom()
                        .to_bigint()
                        .expect("integers are representable by bigint"),
                );
                x_big_rational.partial_cmp(&y_big_rational)
            }
            (BigNum(x), BigRational(y)) => {
                let x_big_rational = BigRational::from_integer(x.unwrap());
                x_big_rational.partial_cmp(y)
            }
            (BigNum(x), NumV(y)) => {
                let x_decimal = BigDecimal::new(x.unwrap(), 0);
                let y_decimal_opt = BigDecimal::from_f64(*y);
                y_decimal_opt.and_then(|y_decimal| x_decimal.partial_cmp(&y_decimal))
            }

            // Rationals require rationals, regular or bigger versions; for float it will be divided to float as well
            (Rational(x), IntV(y)) => {
                // Same as before, but opposite direction
                #[cfg(target_pointer_width = "32")]
                {
                    let y_rational = num_rational::Rational32::new_raw(*y as i32, 1);
                    x.partial_cmp(&y_rational)
                }
                #[cfg(target_pointer_width = "64")]
                {
                    let y_rational = num_rational::Rational64::new_raw(*y as i64, 1);
                    num_rational::Rational64::new_raw(*x.numer() as i64, *x.denom() as i64)
                        .partial_cmp(&y_rational)
                }
            }
            (Rational(x), BigNum(y)) => {
                let x_big_rational = BigRational::new_raw(
                    x.numer()
                        .to_bigint()
                        .expect("integers are representable by bigint"),
                    x.denom()
                        .to_bigint()
                        .expect("integers are representable by bigint"),
                );
                let y_big_rational = BigRational::from_integer(y.unwrap());
                x_big_rational.partial_cmp(&y_big_rational)
            }
            (Rational(x), BigRational(y)) => {
                let x_big_rational = BigRational::new_raw(
                    x.numer()
                        .to_bigint()
                        .expect("integers are representable by bigint"),
                    x.denom()
                        .to_bigint()
                        .expect("integers are representable by bigint"),
                );
                x_big_rational.partial_cmp(y)
            }
            (Rational(x), NumV(y)) => (*x.numer() as f64 / *x.denom() as f64).partial_cmp(y),

            // The most capacious set, but need to cover float case with BigDecimal anyways
            (BigRational(x), IntV(y)) => {
                let y_rational = BigRational::from_integer(
                    y.to_bigint().expect("integers are representable by bigint"),
                );
                x.as_ref().partial_cmp(&y_rational)
            }
            (BigRational(x), BigNum(y)) => {
                let y_big_rational = BigRational::from_integer(y.unwrap());
                x.as_ref().partial_cmp(&y_big_rational)
            }
            (BigRational(x), Rational(y)) => {
                let y_big_rational = BigRational::new_raw(
                    y.numer()
                        .to_bigint()
                        .expect("integers are representable by bigint"),
                    y.denom()
                        .to_bigint()
                        .expect("integers are representable by bigint"),
                );
                x.as_ref().partial_cmp(&y_big_rational)
            }
            (BigRational(x), NumV(y)) => {
                let x_decimal =
                    BigDecimal::new(x.numer().clone(), 0) / BigDecimal::new(x.denom().clone(), 0);
                let y_decimal_opt = BigDecimal::from_f64(*y);
                y_decimal_opt.and_then(|y_decimal| x_decimal.partial_cmp(&y_decimal))
            }

            // The opposite of all float cases above
            (NumV(x), IntV(y)) => x.partial_cmp(&(*y as f64)),
            (NumV(x), BigNum(y)) => {
                let x_decimal_opt = BigDecimal::from_f64(*x);
                let y_decimal = BigDecimal::new(y.unwrap(), 0);
                x_decimal_opt.and_then(|x_decimal| x_decimal.partial_cmp(&y_decimal))
            }
            (NumV(x), Rational(y)) => x.partial_cmp(&(*y.numer() as f64 / *y.denom() as f64)),
            (NumV(x), BigRational(y)) => {
                let x_decimal_opt = BigDecimal::from_f64(*x);
                let y_decimal =
                    BigDecimal::new(y.numer().clone(), 0) / BigDecimal::new(y.denom().clone(), 0);
                x_decimal_opt.and_then(|x_decimal| x_decimal.partial_cmp(&y_decimal))
            }

            (l, r) => {
                // All real numbers (not complex) should have order defined.
                debug_assert!(
                    !(realp(l) && realp(r)),
                    "Numbers {l:?} and {r:?} should implement partial_cmp"
                );
                // Unimplemented for other types
                None
            }
        }
    }
}

pub(crate) struct SteelValDisplay<'a>(pub(crate) &'a SteelVal);

impl<'a> fmt::Display for SteelValDisplay<'a> {
    fn fmt(&self, f: &mut fmt::Formatter) -> fmt::Result {
        CycleDetector::detect_and_display_cycles(self.0, f, false)
    }
}

impl fmt::Display for SteelVal {
    fn fmt(&self, f: &mut fmt::Formatter) -> fmt::Result {
        CycleDetector::detect_and_display_cycles(self, f, true)
    }
}

impl fmt::Debug for SteelVal {
    fn fmt(&self, f: &mut fmt::Formatter) -> fmt::Result {
        // at the top level, print a ' if we are
        // trying to print a symbol or list
        match self {
            SymbolV(_) | ListV(_) | VectorV(_) => write!(f, "'")?,
            _ => (),
        };
        // display_helper(self, f)

        CycleDetector::detect_and_display_cycles(self, f, true)
    }
}

#[cfg(test)]
mod or_else_tests {

    use super::*;

    #[cfg(all(feature = "sync", not(feature = "imbl")))]
    use im::vector;

    #[cfg(all(feature = "sync", feature = "imbl"))]
    use imbl::vector;

    #[cfg(not(feature = "sync"))]
    use im_rc::vector;

    #[test]
    fn bool_or_else_test_good() {
        let input = SteelVal::BoolV(true);
        assert_eq!(input.bool_or_else(throw!(Generic => "test")).unwrap(), true);
    }

    #[test]
    fn bool_or_else_test_bad() {
        let input = SteelVal::CharV('f');
        assert!(input.bool_or_else(throw!(Generic => "test")).is_err());
    }

    #[test]
    fn num_or_else_test_good() {
        let input = SteelVal::NumV(10.0);
        assert_eq!(input.num_or_else(throw!(Generic => "test")).unwrap(), 10.0);
    }

    #[test]
    fn num_or_else_test_bad() {
        let input = SteelVal::CharV('f');
        assert!(input.num_or_else(throw!(Generic => "test")).is_err());
    }

    #[test]
    fn char_or_else_test_good() {
        let input = SteelVal::CharV('f');
        assert_eq!(input.char_or_else(throw!(Generic => "test")).unwrap(), 'f');
    }

    #[test]
    fn char_or_else_test_bad() {
        let input = SteelVal::NumV(10.0);
        assert!(input.char_or_else(throw!(Generic => "test")).is_err());
    }

    #[test]
    fn vector_or_else_test_good() {
        let input: SteelVal = vector![SteelVal::IntV(1)].into();
        assert_eq!(
            input.vector_or_else(throw!(Generic => "test")).unwrap(),
            vector![SteelVal::IntV(1)]
        );
    }

    #[test]
    fn vector_or_else_bad() {
        let input = SteelVal::CharV('f');
        assert!(input.vector_or_else(throw!(Generic => "test")).is_err());
    }

    #[test]
    fn void_or_else_test_good() {
        let input = SteelVal::Void;
        assert_eq!(input.void_or_else(throw!(Generic => "test")).unwrap(), ())
    }

    #[test]
    fn void_or_else_test_bad() {
        let input = SteelVal::StringV("foo".into());
        assert!(input.void_or_else(throw!(Generic => "test")).is_err());
    }

    #[test]
    fn string_or_else_test_good() {
        let input = SteelVal::StringV("foo".into());
        assert_eq!(
            input.string_or_else(throw!(Generic => "test")).unwrap(),
            "foo".to_string()
        );
    }

    #[test]
    fn string_or_else_test_bad() {
        let input = SteelVal::Void;
        assert!(input.string_or_else(throw!(Generic => "test")).is_err())
    }

    #[test]
    fn symbol_or_else_test_good() {
        let input = SteelVal::SymbolV("foo".into());
        assert_eq!(
            input.symbol_or_else(throw!(Generic => "test")).unwrap(),
            "foo".to_string()
        );
    }

    #[test]
    fn symbol_or_else_test_bad() {
        let input = SteelVal::Void;
        assert!(input.symbol_or_else(throw!(Generic => "test")).is_err())
    }

    #[test]
    fn num_and_char_are_not_ordered() {
        assert_eq!(SteelVal::IntV(0).partial_cmp(&SteelVal::CharV('0')), None);
        assert_eq!(SteelVal::NumV(0.0).partial_cmp(&SteelVal::CharV('0')), None);
        assert_eq!(
            SteelVal::BigNum(Gc::new(BigInt::default())).partial_cmp(&SteelVal::CharV('0')),
            None
        );
    }

    #[test]
    fn number_cmp() {
        let less_cases = [
            (SteelVal::IntV(-10), SteelVal::IntV(1)),
            (
                SteelVal::IntV(-10),
                SteelVal::BigNum(Gc::new(BigInt::from(1))),
            ),
            (SteelVal::NumV(-10.0), SteelVal::IntV(1)),
            (SteelVal::IntV(-10), SteelVal::NumV(1.0)),
            (
                SteelVal::BigNum(Gc::new(BigInt::from(-10))),
                SteelVal::BigNum(Gc::new(BigInt::from(1))),
            ),
            (
                SteelVal::NumV(-10.0),
                SteelVal::BigNum(Gc::new(BigInt::from(1))),
            ),
        ];
        for (l, r) in less_cases {
            assert_eq!(l.partial_cmp(&r), Some(Ordering::Less));
            assert_eq!(r.partial_cmp(&l), Some(Ordering::Greater));
        }
        let equal_cases = [
            SteelVal::IntV(-10),
            SteelVal::NumV(-10.0),
            SteelVal::BigNum(Gc::new(BigInt::from(-10))),
            // Added to test that the number is equal even if it points to a different object.
            SteelVal::BigNum(Gc::new(BigInt::from(-10))),
        ]
        .into_iter();
        for (l, r) in equal_cases.clone().zip(equal_cases.clone()) {
            assert_eq!(l.partial_cmp(&r), Some(Ordering::Equal));
        }
    }
}<|MERGE_RESOLUTION|>--- conflicted
+++ resolved
@@ -1,5 +1,10 @@
 pub mod cycles;
 
+use crate::steel_vm::vm::threads::closure_into_serializable;
+use crate::steel_vm::vm::BuiltInSignature;
+use crate::steel_vm::vm::Continuation;
+#[cfg(feature = "sync")]
+use crate::steel_vm::vm::ContinuationMark;
 use crate::{
     gc::{
         shared::{
@@ -17,24 +22,12 @@
     },
     primitives::numbers::realp,
     rerrs::{ErrorKind, SteelErr},
-<<<<<<< HEAD
-    steel_vm::{
-        engine::ModuleContainer,
-        vm::{threads::closure_into_serializable, BuiltInSignature, Continuation},
-=======
-    steel_vm::vm::{
-        threads::closure_into_serializable, BuiltInSignature, Continuation, ContinuationMark,
->>>>>>> a020a1e1
-    },
+    steel_vm::engine::ModuleContainer,
     values::{
         closed::{Heap, HeapRef, MarkAndSweepContext},
         functions::{BoxedDynFunction, ByteCodeLambda},
-<<<<<<< HEAD
         lazy_stream::{LazyStream, SerializableStream},
-=======
-        lazy_stream::LazyStream,
         lists::Pair,
->>>>>>> a020a1e1
         port::{SendablePort, SteelPort},
         structs::{SerializableUserDefinedStruct, UserDefinedStruct},
         transducers::{Reducer, Transducer},
