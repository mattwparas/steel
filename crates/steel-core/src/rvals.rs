#![cfg_attr(not(feature = "std"), allow(dead_code, unused_imports, unused_variables))]

pub mod cycles;

#[cfg(not(feature = "std"))]
use crate::values::functions::SerializedLambda;
#[cfg(feature = "std")]
use crate::values::port::{SendablePort, SteelPort};
#[cfg(feature = "std")]
use crate::values::SteelPortRepr;
use crate::{
    gc::{
        shared::{
            MappedScopedReadContainer, MappedScopedWriteContainer, ScopedReadContainer,
            ScopedWriteContainer, ShareableMut,
        },
        unsafe_erased_pointers::{OpaqueReference, TemporaryMutableView, TemporaryReadonlyView},
        Gc, GcMut,
    },
    parser::{
        ast::{self, Atom, ExprKind},
        parser::SyntaxObject,
        span::Span,
        tokens::TokenType,
    },
    primitives::numbers::realp,
    rerrs::{ErrorKind, SteelErr},
    values::{
        closed::{Heap, HeapRef, MarkAndSweepContext},
        functions::{BoxedDynFunction, ByteCodeLambda},
        lazy_stream::LazyStream,
<<<<<<< HEAD
=======
        lists::Pair,
        port::{SendablePort, SteelPort},
>>>>>>> ee5c58b8
        structs::{SerializableUserDefinedStruct, UserDefinedStruct},
        transducers::{Reducer, Transducer},
    },
};
use alloc::{borrow::ToOwned, boxed::Box, format, rc::Rc, string::String, sync::Arc, vec, vec::IntoIter, vec::Vec};
use alloc::string::ToString;
use core::{
    any::{Any, TypeId},
    cell::RefCell,
    cmp::Ordering,
    convert::TryInto,
    fmt,
    future::Future,
    hash::{Hash, Hasher},
    ops::Deref,
    pin::Pin,
    result,
    task::Context,
};
#[cfg(feature = "std")]
use std::io::Write;

#[cfg(feature = "std")]
use crate::sync::Mutex;

#[cfg(feature = "sync")]
use crate::steel_vm::vm::ContinuationMark;

#[cfg(feature = "sync")]
use crate::sync::RwLock;

// TODO
#[macro_export]
macro_rules! list {
    () => { $crate::rvals::SteelVal::ListV(
        im_lists::list![]
    ) };

    ( $($x:expr),* ) => {{
        $crate::rvals::SteelVal::ListV(vec![$(
            $crate::rvals::IntoSteelVal::into_steelval($x).unwrap()
        ), *].into())
    }};

    ( $($x:expr ,)* ) => {{
        $crate::rvals::SteelVal::ListV(im_lists::list![$(
            $crate::rvals::IntoSteelVal::into_steelval($x).unwrap()
        )*])
    }};
}

use bigdecimal::BigDecimal;
use smallvec::SmallVec;
use SteelVal::*;

use crate::collections::{
    HashMap, HashMapConsumingIter, HashSet, HashSetConsumingIter, MutableHashMap, MutableHashSet,
    Vector, VectorConsumingIter,
};

use futures_task::noop_waker_ref;
use futures_util::future::Shared;
use futures_util::FutureExt;

#[cfg(feature = "std")]
use crate::steel_vm::vm::{threads::closure_into_serializable, BuiltInSignature, Continuation};
#[cfg(not(feature = "std"))]
use crate::steel_vm::vm::{BuiltInSignature, Continuation};
use crate::values::lists::List;
use num_bigint::{BigInt, ToBigInt};
use num_rational::{BigRational, Rational32};
use num_traits::{FromPrimitive, Signed, ToPrimitive, Zero};
use steel_parser::tokens::{IntLiteral, RealLiteral};

use self::cycles::{CycleDetector, IterativeDropHandler};

pub type RcRefSteelVal = Rc<RefCell<SteelVal>>;
pub fn new_rc_ref_cell(x: SteelVal) -> RcRefSteelVal {
    Rc::new(RefCell::new(x))
}

pub type Result<T> = result::Result<T, SteelErr>;
pub type FunctionSignature = fn(&[SteelVal]) -> Result<SteelVal>;
pub type MutFunctionSignature = fn(&mut [SteelVal]) -> Result<SteelVal>;

#[cfg(not(feature = "sync"))]
pub type BoxedAsyncFunctionSignature =
    crate::gc::Shared<Box<dyn Fn(&[SteelVal]) -> Result<FutureResult>>>;

#[cfg(feature = "sync")]
pub type BoxedAsyncFunctionSignature =
    crate::gc::Shared<Box<dyn Fn(&[SteelVal]) -> Result<FutureResult> + Send + Sync + 'static>>;

pub type AsyncSignature = fn(&[SteelVal]) -> FutureResult;

#[cfg(not(feature = "sync"))]
pub type BoxedFutureResult = Pin<Box<dyn Future<Output = Result<SteelVal>>>>;

#[cfg(feature = "sync")]
pub type BoxedFutureResult = Pin<Box<dyn Future<Output = Result<SteelVal>> + Send + 'static>>;

#[cfg(not(feature = "std"))]
fn closure_into_serializable(
    c: &ByteCodeLambda,
    serializer: &mut MutableHashMap<usize, SerializableSteelVal>,
    visited: &mut MutableHashSet<usize>,
) -> Result<SerializedLambda> {
    let captures = c
        .captures
        .iter()
        .cloned()
        .map(|x| into_serializable_value(x, serializer, visited))
        .collect::<Result<Vec<_>>>()?;

    let body_exp = c.body_exp().iter().cloned().collect();

    Ok(SerializedLambda {
        id: c.id,
        body_exp,
        arity: c.arity as usize,
        is_multi_arity: c.is_multi_arity,
        captures,
    })
}

// TODO: Why can't I put sync here?
// #[cfg(feature = "sync")]
// pub type BoxedFutureResult = Pin<Box<dyn Future<Output = Result<SteelVal>> + Send + 'static>>;

#[derive(Clone)]
pub struct FutureResult(Shared<BoxedFutureResult>);

impl FutureResult {
    pub fn new(fut: BoxedFutureResult) -> Self {
        FutureResult(fut.shared())
    }

    pub fn into_shared(self) -> Shared<BoxedFutureResult> {
        self.0
    }
}

// This is an attempt to one off poll a future
// This should enable us to use embedded async functions
// Will require using call/cc w/ a thread queue in steel, however it should be possible
pub(crate) fn poll_future(mut fut: Shared<BoxedFutureResult>) -> Option<Result<SteelVal>> {
    // If the future has already been awaited (by somebody) get that value instead
    if let Some(output) = fut.peek() {
        return Some(output.clone());
    }

    // Otherwise, go ahead and poll the value to see if its ready
    // The context is going to exist exclusively in Steel, hidden behind an `await`
    let waker = noop_waker_ref();
    let context = &mut Context::from_waker(waker);

    // Polling requires a pinned future - TODO make sure this is correct
    let mut_fut = Pin::new(&mut fut);

    match Future::poll(mut_fut, context) {
        core::task::Poll::Ready(r) => Some(r),
        core::task::Poll::Pending => None,
    }
}

/// Attempt to cast this custom type down to the underlying type
pub fn as_underlying_type<T: 'static>(value: &dyn CustomType) -> Option<&T> {
    value.as_any_ref().downcast_ref::<T>()
}

pub fn as_underlying_type_mut<T: 'static>(value: &mut dyn CustomType) -> Option<&mut T> {
    value.as_any_ref_mut().downcast_mut::<T>()
}

pub trait Custom: private::Sealed {
    fn fmt(&self) -> Option<core::result::Result<String, core::fmt::Error>> {
        None
    }

    #[cfg(feature = "dylibs")]
    fn fmt_ffi(&self) -> Option<abi_stable::std_types::RString> {
        None
    }

    fn into_serializable_steelval(&mut self) -> Option<SerializableSteelVal> {
        None
    }

    fn as_iterator(&self) -> Option<Box<dyn Iterator<Item = SteelVal>>> {
        None
    }

    fn gc_drop_mut(&mut self, _drop_handler: &mut IterativeDropHandler) {}

    fn gc_visit_children(&self, _context: &mut MarkAndSweepContext) {}

    fn visit_equality(&self, _visitor: &mut cycles::EqualityVisitor) {}

    fn equality_hint(&self, _other: &dyn CustomType) -> bool {
        true
    }

    fn equality_hint_general(&self, _other: &SteelVal) -> bool {
        false
    }

    #[cfg(feature = "custom-hash")]
    fn try_as_dyn_hash(&self) -> Option<&dyn DynHash> {
        None
    }

    #[doc(hidden)]
    fn into_error(self) -> core::result::Result<SteelErr, Self>
    where
        Self: Sized,
    {
        Err(self)
    }
}

#[cfg(not(feature = "sync"))]
pub trait MaybeSendSyncStatic: 'static {}

#[cfg(not(feature = "sync"))]
impl<T: 'static> MaybeSendSyncStatic for T {}

#[cfg(feature = "sync")]
pub trait MaybeSendSyncStatic: Send + Sync + 'static {}

#[cfg(feature = "sync")]
impl<T: Send + Sync + 'static> MaybeSendSyncStatic for T {}

/// Dyn compatible version of [Hash]
#[cfg(feature = "custom-hash")]
pub trait DynHash {
    fn dyn_hash(&self, h: &mut dyn ::std::hash::Hasher);
}

#[cfg(feature = "custom-hash")]
impl<T: ::std::hash::Hash> DynHash for T {
    fn dyn_hash(&self, h: &mut dyn ::std::hash::Hasher) {
        self.hash(&mut Box::new(h))
    }
}

#[cfg(feature = "sync")]
pub trait CustomType: MaybeSendSyncStatic {
    fn as_any_ref(&self) -> &dyn Any;
    fn as_any_ref_mut(&mut self) -> &mut dyn Any;
    fn name(&self) -> &str {
        core::any::type_name::<Self>()
    }
    fn inner_type_id(&self) -> TypeId;
    fn display(&self) -> core::result::Result<String, core::fmt::Error> {
        Ok(format!("#<{}>", self.name()))
    }
    fn as_serializable_steelval(&mut self) -> Option<SerializableSteelVal> {
        None
    }
    fn drop_mut(&mut self, _drop_handler: &mut IterativeDropHandler) {}
    fn visit_children(&self, _context: &mut MarkAndSweepContext) {}
    // TODO: Add this back at some point
    // fn visit_children_ref_queue(&self, _context: &mut MarkAndSweepContextRefQueue) {}
    fn visit_children_for_equality(&self, _visitor: &mut cycles::EqualityVisitor) {}
    fn check_equality_hint(&self, _other: &dyn CustomType) -> bool {
        true
    }
    fn check_equality_hint_general(&self, _other: &SteelVal) -> bool {
        false
    }

    #[cfg(feature = "custom-hash")]
    fn try_as_dyn_hash(&self) -> Option<&dyn DynHash> {
        None
    }

    #[doc(hidden)]
    fn into_error_(self) -> core::result::Result<SteelErr, Self>
    where
        Self: Sized,
    {
        Err(self)
    }
}

#[cfg(not(feature = "sync"))]
pub trait CustomType {
    fn as_any_ref(&self) -> &dyn Any;
    fn as_any_ref_mut(&mut self) -> &mut dyn Any;
    fn name(&self) -> &str {
        core::any::type_name::<Self>()
    }
    fn inner_type_id(&self) -> TypeId;
    fn display(&self) -> core::result::Result<String, core::fmt::Error> {
        Ok(format!("#<{}>", self.name()))
    }
    fn as_serializable_steelval(&mut self) -> Option<SerializableSteelVal> {
        None
    }
    fn drop_mut(&mut self, _drop_handler: &mut IterativeDropHandler) {}
    fn visit_children(&self, _context: &mut MarkAndSweepContext) {}
    fn visit_children_for_equality(&self, _visitor: &mut cycles::EqualityVisitor) {}
    fn check_equality_hint(&self, _other: &dyn CustomType) -> bool {
        true
    }
    fn check_equality_hint_general(&self, _other: &SteelVal) -> bool {
        false
    }

    #[cfg(feature = "custom-hash")]
    fn try_as_dyn_hash(&self) -> Option<&dyn DynHash> {
        None
    }

    #[doc(hidden)]
    fn into_error_(self) -> core::result::Result<SteelErr, Self>
    where
        Self: Sized,
    {
        Err(self)
    }
}

impl<T: Custom + MaybeSendSyncStatic> CustomType for T {
    fn as_any_ref(&self) -> &dyn Any {
        self as &dyn Any
    }
    fn as_any_ref_mut(&mut self) -> &mut dyn Any {
        self as &mut dyn Any
    }
    fn inner_type_id(&self) -> TypeId {
        core::any::TypeId::of::<Self>()
    }
    fn display(&self) -> core::result::Result<String, core::fmt::Error> {
        if let Some(formatted) = self.fmt() {
            formatted
        } else {
            Ok(format!("#<{}>", self.name()))
        }
    }

    fn as_serializable_steelval(&mut self) -> Option<SerializableSteelVal> {
        <T as Custom>::into_serializable_steelval(self)
    }

    fn drop_mut(&mut self, drop_handler: &mut IterativeDropHandler) {
        self.gc_drop_mut(drop_handler)
    }

    fn visit_children(&self, context: &mut MarkAndSweepContext) {
        self.gc_visit_children(context)
    }

    // TODO: Equality visitor
    fn visit_children_for_equality(&self, visitor: &mut cycles::EqualityVisitor) {
        self.visit_equality(visitor)
    }

    fn check_equality_hint(&self, other: &dyn CustomType) -> bool {
        self.equality_hint(other)
    }

    fn check_equality_hint_general(&self, other: &SteelVal) -> bool {
        self.equality_hint_general(other)
    }

    fn into_error_(self) -> core::result::Result<SteelErr, Self>
    where
        Self: Sized,
    {
        self.into_error()
    }

    #[cfg(feature = "custom-hash")]
    fn try_as_dyn_hash(&self) -> Option<&dyn DynHash> {
        Custom::try_as_dyn_hash(self)
    }
}

impl<T: CustomType + 'static> IntoSteelVal for T {
    fn into_steelval(self) -> Result<SteelVal> {
        Ok(SteelVal::Custom(Gc::new_mut(Box::new(self))))
    }

    fn as_error(self) -> core::result::Result<SteelErr, Self> {
        T::into_error_(self)
    }
}

pub trait IntoSerializableSteelVal {
    fn into_serializable_steelval(val: &SteelVal) -> Result<SerializableSteelVal>;
}

impl<T: CustomType + Clone + Send + Sync + 'static> IntoSerializableSteelVal for T {
    fn into_serializable_steelval(val: &SteelVal) -> Result<SerializableSteelVal> {
        if let SteelVal::Custom(v) = val {
            let left = v.read().as_any_ref().downcast_ref::<T>().cloned();
            let _lifted = left.ok_or_else(|| {
                let error_message = format!(
                    "Type Mismatch: Type of SteelVal: {:?}, did not match the given type: {}",
                    val,
                    core::any::type_name::<Self>()
                );
                SteelErr::new(ErrorKind::ConversionError, error_message)
            });

            todo!()
        } else {
            let error_message = format!(
                "Type Mismatch: Type of SteelVal: {:?} did not match the given type, expecting opaque struct: {}",
                val,
                core::any::type_name::<Self>()
            );

            Err(SteelErr::new(ErrorKind::ConversionError, error_message))
        }
    }
}

// TODO: Marshalling out of the type could also try to yoink from a native steel struct.
// If possible, we can try to line the constructor up with the fields
impl<T: CustomType + Clone + 'static> FromSteelVal for T {
    fn from_steelval(val: &SteelVal) -> Result<Self> {
        if let SteelVal::Custom(v) = val {
            // let left_type = v.borrow().as_any_ref();
            // TODO: @Matt - dylibs cause issues here, as the underlying type ids are different
            // across workspaces and builds
            let left = v.read().as_any_ref().downcast_ref::<T>().cloned();
            left.ok_or_else(|| {
                let error_message = format!(
                    "Type Mismatch: Type of SteelVal: {:?}, did not match the given type: {}",
                    val,
                    core::any::type_name::<Self>()
                );
                SteelErr::new(ErrorKind::ConversionError, error_message)
            })
        } else {
            let error_message = format!(
                "Type Mismatch: Type of SteelVal: {:?} did not match the given type, expecting opaque struct: {}",
                val,
                core::any::type_name::<Self>()
            );

            Err(SteelErr::new(ErrorKind::ConversionError, error_message))
        }
    }
}

/// The entry point for turning values into SteelVals
/// The is implemented for most primitives and collections
/// You can also manually implement this for any type, or can optionally
/// get this implementation for a custom struct by using the custom
/// steel derive.
pub trait IntoSteelVal: Sized {
    fn into_steelval(self) -> Result<SteelVal>;

    #[doc(hidden)]
    fn as_error(self) -> core::result::Result<SteelErr, Self> {
        Err(self)
    }
}

/// The exit point for turning SteelVals into outside world values
/// This is implement for most primitives and collections
/// You can also manually implement this for any type, or can optionally
/// get this implementation for a custom struct by using the custom
/// steel derive.
pub trait FromSteelVal: Sized {
    fn from_steelval(val: &SteelVal) -> Result<Self>;
}

pub trait PrimitiveAsRef<'a>: Sized {
    fn primitive_as_ref(val: &'a SteelVal) -> Result<Self>;
    fn maybe_primitive_as_ref(val: &'a SteelVal) -> Option<Self>;
}

pub trait PrimitiveAsRefMut<'a>: Sized {
    fn primitive_as_ref(val: &'a mut SteelVal) -> Result<Self>;
    fn maybe_primitive_as_ref(val: &'a mut SteelVal) -> Option<Self>;
}

pub struct RestArgsIter<'a, T>(
    pub core::iter::Map<core::slice::Iter<'a, SteelVal>, fn(&'a SteelVal) -> Result<T>>,
);

impl<'a, T: PrimitiveAsRef<'a> + 'a> RestArgsIter<'a, T> {
    pub fn new(
        args: core::iter::Map<core::slice::Iter<'a, SteelVal>, fn(&'a SteelVal) -> Result<T>>,
    ) -> Self {
        RestArgsIter(args)
    }

    pub fn from_slice(args: &'a [SteelVal]) -> Result<Self> {
        Ok(RestArgsIter(args.iter().map(T::primitive_as_ref)))
    }
}

impl<'a, T> Iterator for RestArgsIter<'a, T> {
    type Item = Result<T>;

    fn next(&mut self) -> Option<Self::Item> {
        self.0.next()
    }

    fn size_hint(&self) -> (usize, Option<usize>) {
        self.0.size_hint()
    }
}

impl<'a, T> ExactSizeIterator for RestArgsIter<'a, T> {}

pub struct RestArgs<T: FromSteelVal>(pub Vec<T>);

impl<T: FromSteelVal> RestArgs<T> {
    pub fn new(args: Vec<T>) -> Self {
        RestArgs(args)
    }

    pub fn from_slice(args: &[SteelVal]) -> Result<Self> {
        args.iter()
            .map(|x| T::from_steelval(x))
            .collect::<Result<Vec<_>>>()
            .map(RestArgs)
    }
}

impl<T: FromSteelVal> core::ops::Deref for RestArgs<T> {
    type Target = [T];

    fn deref(&self) -> &Self::Target {
        &self.0
    }
}

mod private {

    use core::any::Any;

    pub trait Sealed {}

    impl<T: Any> Sealed for T {}
}

pub enum SRef<'b, T: ?Sized + 'b> {
    Temporary(&'b T),
    Owned(MappedScopedReadContainer<'b, T>),
}

impl<'b, T: ?Sized + 'b> Deref for SRef<'b, T> {
    type Target = T;

    #[inline]
    fn deref(&self) -> &T {
        match self {
            SRef::Temporary(inner) => inner,
            SRef::Owned(inner) => inner,
        }
    }
}

// Can you take a steel val and execute operations on it by reference
pub trait AsRefSteelVal: Sized {
    type Nursery: Default;

    fn as_ref<'b, 'a: 'b>(val: &'a SteelVal) -> Result<SRef<'b, Self>>;
}

pub trait AsSlice<T> {
    fn as_slice_repr(&self) -> &[T];
}

impl<T> AsSlice<T> for Vec<T> {
    fn as_slice_repr(&self) -> &[T] {
        self.as_slice()
    }
}

// TODO: Try to incorporate these all into one trait if possible
pub trait AsRefSteelValFromUnsized<T>: Sized {
    type Output: AsSlice<T>;

    fn as_ref_from_unsized(val: &SteelVal) -> Result<Self::Output>;
}

pub trait AsRefMutSteelVal: Sized {
    fn as_mut_ref<'b, 'a: 'b>(val: &'a SteelVal) -> Result<MappedScopedWriteContainer<'b, Self>>;
}

pub(crate) trait AsRefMutSteelValFromRef: Sized {
    fn as_mut_ref_from_ref(val: &SteelVal) -> crate::rvals::Result<TemporaryMutableView<Self>>;
}

pub(crate) trait AsRefSteelValFromRef: Sized {
    fn as_ref_from_ref(val: &SteelVal) -> crate::rvals::Result<TemporaryReadonlyView<Self>>;
}

impl AsRefSteelVal for UserDefinedStruct {
    type Nursery = ();

    fn as_ref<'b, 'a: 'b>(val: &'a SteelVal) -> Result<SRef<'b, Self>> {
        if let SteelVal::CustomStruct(l) = val {
            Ok(SRef::Temporary(l))
        } else {
            stop!(TypeMismatch => "Value cannot be referenced as a list")
        }
    }
}

impl<T: CustomType + MaybeSendSyncStatic> AsRefSteelVal for T {
    type Nursery = ();

    fn as_ref<'b, 'a: 'b>(val: &'a SteelVal) -> Result<SRef<'b, Self>> {
        if let SteelVal::Custom(v) = val {
            let res: MappedScopedReadContainer<'_, dyn Any> =
                ScopedReadContainer::map(v.read(), |x| x.as_any_ref());

            if res.is::<T>() {
                Ok(SRef::Owned(MappedScopedReadContainer::map(res, |x| {
                    x.downcast_ref::<T>().unwrap()
                })))
            } else {
                let error_message = format!(
                    "Type Mismatch: Type of SteelVal: {} did not match the given type: {}",
                    val,
                    core::any::type_name::<Self>()
                );
                Err(SteelErr::new(ErrorKind::ConversionError, error_message))
            }
            // res
        } else {
            let error_message = format!(
                "Type Mismatch: Type of SteelVal: {} did not match the given type: {}",
                val,
                core::any::type_name::<Self>()
            );

            Err(SteelErr::new(ErrorKind::ConversionError, error_message))
        }
    }
}

impl<T: CustomType + MaybeSendSyncStatic> AsRefMutSteelVal for T {
    fn as_mut_ref<'b, 'a: 'b>(val: &'a SteelVal) -> Result<MappedScopedWriteContainer<'b, Self>> {
        if let SteelVal::Custom(v) = val {
            let res: MappedScopedWriteContainer<'_, dyn Any> =
                ScopedWriteContainer::map(v.write(), |x| x.as_any_ref_mut());

            if res.is::<T>() {
                Ok(MappedScopedWriteContainer::map(res, |x| {
                    x.downcast_mut::<T>().unwrap()
                }))
            } else {
                let error_message = format!(
                    "Type Mismatch: Type of SteelVal: {} did not match the given type: {}",
                    val,
                    core::any::type_name::<Self>()
                );
                Err(SteelErr::new(ErrorKind::ConversionError, error_message))
            }
            // res
        } else {
            let error_message = format!(
                "Type Mismatch: Type of SteelVal: {} did not match the given type: {}",
                val,
                core::any::type_name::<Self>()
            );

            Err(SteelErr::new(ErrorKind::ConversionError, error_message))
        }
    }
}

impl ast::TryFromSteelValVisitorForExprKind {
    pub fn visit_syntax_object(&mut self, value: &Syntax) -> Result<ExprKind> {
        let span = value.span;

        // dbg!(&span);
        // let source = self.source.clone();
        match &value.syntax {
            // Mutual recursion case
            SyntaxObject(s) => self.visit_syntax_object(s),
            BoolV(x) => Ok(ExprKind::Atom(Atom::new(SyntaxObject::new(
                TokenType::BooleanLiteral(*x),
                span,
            )))),
            NumV(x) => Ok(ExprKind::Atom(Atom::new(SyntaxObject::new(
                RealLiteral::Float(*x).into(),
                span,
            )))),
            IntV(x) => Ok(ExprKind::Atom(Atom::new(SyntaxObject::new(
                RealLiteral::Int(IntLiteral::Small(*x)).into(),
                span,
            )))),
            VectorV(lst) => {
                let items: Result<Vec<ExprKind>> = lst.iter().map(|x| self.visit(x)).collect();
                Ok(ExprKind::List(crate::parser::ast::List::new(items?)))
            }
            StringV(x) => Ok(ExprKind::Atom(Atom::new(SyntaxObject::new(
                TokenType::StringLiteral(x.to_arc_string()),
                span,
            )))),

            SymbolV(x) if x.starts_with("#:") => Ok(ExprKind::Atom(Atom::new(SyntaxObject::new(
                TokenType::Keyword(x.as_str().into()),
                span,
            )))),

            SymbolV(x) => Ok(ExprKind::Atom(Atom::new(SyntaxObject::new(
                TokenType::Identifier(x.as_str().into()),
                span,
            )))),

            ListV(l) => {
                // Rooted - things operate as normal
                if self.qq_depth == 0 {
                    let maybe_special_form = l.first().and_then(|x| {
                        x.as_symbol()
                            .or_else(|| x.as_syntax_object().and_then(|x| x.syntax.as_symbol()))
                    });

                    match maybe_special_form {
                        Some(x) if x.as_str() == "quote" => {
                            if self.quoted {
                                let items: core::result::Result<Vec<ExprKind>, _> =
                                    l.iter().map(|x| self.visit(x)).collect();

                                return Ok(ExprKind::List(ast::List::new(items?)));
                            }

                            self.quoted = true;

                            let return_value = l
                                .into_iter()
                                .map(|x| self.visit(x))
                                .collect::<core::result::Result<Vec<_>, _>>()?
                                .try_into()?;

                            self.quoted = false;

                            return Ok(return_value);
                        } // "quasiquote" => {
                        //     self.qq_depth += 1;
                        // }
                        // None => {
                        // return Ok(ExprKind::empty());
                        // }
                        _ => {}
                    }
                }

                Ok(l.into_iter()
                    .map(|x| self.visit(x))
                    .collect::<core::result::Result<Vec<_>, _>>()?
                    .try_into()?)
            }

            CharV(x) => Ok(ExprKind::Atom(Atom::new(SyntaxObject::new(
                TokenType::CharacterLiteral(*x),
                span,
            )))),
            _ => stop!(ConversionError => "unable to convert {:?} to expression", &value.syntax),
        }
    }
}

#[derive(Debug, Clone)]
pub struct Syntax {
    pub(crate) raw: Option<SteelVal>,
    pub(crate) syntax: SteelVal,
    span: Span,
}

impl Syntax {
    pub fn new(syntax: SteelVal, span: Span) -> Syntax {
        Self {
            raw: None,
            syntax,
            span,
        }
    }

    pub fn proto(raw: SteelVal, syntax: SteelVal, span: Span) -> Syntax {
        Self {
            raw: Some(raw),
            syntax,
            span,
        }
    }

    pub fn syntax_e(&self) -> SteelVal {
        self.syntax.clone()
    }

    pub fn new_with_source(syntax: SteelVal, span: Span) -> Syntax {
        Self {
            raw: None,
            syntax,
            span,
        }
    }

    pub fn syntax_loc(&self) -> Span {
        self.span
    }

    pub fn syntax_datum(&self) -> SteelVal {
        self.raw.clone().unwrap()
    }

    pub(crate) fn steelval_to_exprkind(value: &SteelVal) -> Result<ExprKind> {
        match value {
            // Mutual recursion case
            SyntaxObject(s) => s.to_exprkind(),
            BoolV(x) => Ok(ExprKind::Atom(Atom::new(SyntaxObject::default(
                TokenType::BooleanLiteral(*x),
            )))),
            NumV(x) => Ok(ExprKind::Atom(Atom::new(SyntaxObject::default(
                RealLiteral::Float(*x).into(),
            )))),
            IntV(x) => Ok(ExprKind::Atom(Atom::new(SyntaxObject::default(
                RealLiteral::Int(IntLiteral::Small(*x)).into(),
            )))),
            VectorV(lst) => {
                let items: Result<Vec<ExprKind>> =
                    lst.iter().map(Self::steelval_to_exprkind).collect();
                Ok(ExprKind::List(crate::parser::ast::List::new(items?)))
            }
            StringV(x) => Ok(ExprKind::Atom(Atom::new(SyntaxObject::default(
                TokenType::StringLiteral(x.to_arc_string()),
            )))),
            // LambdaV(_) => Err("Can't convert from Lambda to expression!"),
            // MacroV(_) => Err("Can't convert from Macro to expression!"),
            SymbolV(x) => Ok(ExprKind::Atom(Atom::new(SyntaxObject::default(
                TokenType::Identifier(x.as_str().into()),
            )))),
            ListV(l) => {
                let items: Result<Vec<ExprKind>> =
                    l.iter().map(Self::steelval_to_exprkind).collect();

                Ok(ExprKind::List(crate::parser::ast::List::new(items?)))
            }
            CharV(x) => Ok(ExprKind::Atom(Atom::new(SyntaxObject::default(
                TokenType::CharacterLiteral(*x),
            )))),
            _ => stop!(ConversionError => "unable to convert {:?} to expression", value),
        }
    }

    // TODO: match on self.syntax. If its itself a syntax object, then just recur on that until we bottom out
    // Otherwise, reconstruct the ExprKind and replace the span and source information into the representation
    pub fn to_exprkind(&self) -> Result<ExprKind> {
        let span = self.span;
        // let source = self.source.clone();
        match &self.syntax {
            // Mutual recursion case
            SyntaxObject(s) => s.to_exprkind(),
            BoolV(x) => Ok(ExprKind::Atom(Atom::new(SyntaxObject::new(
                TokenType::BooleanLiteral(*x),
                span,
            )))),
            NumV(x) => Ok(ExprKind::Atom(Atom::new(SyntaxObject::new(
                RealLiteral::Float(*x).into(),
                span,
            )))),
            IntV(x) => Ok(ExprKind::Atom(Atom::new(SyntaxObject::new(
                RealLiteral::Int(IntLiteral::Small(*x)).into(),
                span,
            )))),
            VectorV(lst) => {
                let items: Result<Vec<ExprKind>> =
                    lst.iter().map(Self::steelval_to_exprkind).collect();
                Ok(ExprKind::List(crate::parser::ast::List::new(items?)))
            }
            StringV(x) => Ok(ExprKind::Atom(Atom::new(SyntaxObject::new(
                TokenType::StringLiteral(x.to_arc_string()),
                span,
            )))),
            // LambdaV(_) => Err("Can't convert from Lambda to expression!"),
            // MacroV(_) => Err("Can't convert from Macro to expression!"),
            SymbolV(x) => Ok(ExprKind::Atom(Atom::new(SyntaxObject::new(
                TokenType::Identifier(x.as_str().into()),
                span,
            )))),
            ListV(l) => {
                let items: Result<Vec<ExprKind>> =
                    l.iter().map(Self::steelval_to_exprkind).collect();

                Ok(ExprKind::List(crate::parser::ast::List::new(items?)))
            }
            CharV(x) => Ok(ExprKind::Atom(Atom::new(SyntaxObject::new(
                TokenType::CharacterLiteral(*x),
                span,
            )))),
            _ => stop!(ConversionError => "unable to convert {:?} to expression", &self.syntax),
        }
    }
}

impl IntoSteelVal for Syntax {
    fn into_steelval(self) -> Result<SteelVal> {
        Ok(SteelVal::SyntaxObject(Gc::new(self)))
    }
}

impl AsRefSteelVal for Syntax {
    type Nursery = ();

    fn as_ref<'b, 'a: 'b>(val: &'a SteelVal) -> Result<SRef<'b, Self>> {
        if let SteelVal::SyntaxObject(s) = val {
            Ok(SRef::Temporary(s))
        } else {
            stop!(TypeMismatch => "Value cannot be referenced as a syntax object: {}", val)
        }
    }
}

impl From<Syntax> for SteelVal {
    fn from(val: Syntax) -> Self {
        SteelVal::SyntaxObject(Gc::new(val))
    }
}

// TODO:
// This needs to be a method on the runtime: in order to properly support
// threads
// Tracking issue here: https://github.com/mattwparas/steel/issues/98

// Values which can be sent to another thread.
// If it cannot be sent to another thread, then we'll error out on conversion.
// TODO: Add boxed dyn functions to this.
// #[derive(PartialEq)]
pub enum SerializableSteelVal {
    Closure(crate::values::functions::SerializedLambda),
    BoolV(bool),
    NumV(f64),
    IntV(isize),
    CharV(char),
    Void,
    StringV(String),
    FuncV(FunctionSignature),
    MutFunc(MutFunctionSignature),
    HashMapV(Vec<(SerializableSteelVal, SerializableSteelVal)>),
    ListV(Vec<SerializableSteelVal>),
    Pair(Box<(SerializableSteelVal, SerializableSteelVal)>),
    VectorV(Vec<SerializableSteelVal>),
    ByteVectorV(Vec<u8>),
    BoxedDynFunction(BoxedDynFunction),
    BuiltIn(BuiltInSignature),
    SymbolV(String),
    Custom(Box<dyn CustomType + Send>),
    CustomStruct(SerializableUserDefinedStruct),
    // Attempt to reuse the storage if possible
    HeapAllocated(usize),
    #[cfg(feature = "std")]
    Port(SendablePort),
    Rational(Rational32),
}

pub enum SerializedHeapRef {
    Serialized(Option<SerializableSteelVal>),
    Closed(HeapRef<SteelVal>),
}

pub struct HeapSerializer<'a> {
    pub heap: &'a mut Heap,
    pub fake_heap: &'a mut MutableHashMap<usize, SerializedHeapRef>,
    // After the conversion, we go back through, and patch the values from the fake heap
    // in to each of the values listed here - otherwise, we'll miss cycles
    pub values_to_fill_in: &'a mut MutableHashMap<usize, HeapRef<SteelVal>>,

    // Cache the functions that get built
    pub built_functions: &'a mut MutableHashMap<u32, Gc<ByteCodeLambda>>,
}

// Once crossed over the line, convert BACK into a SteelVal
// This should be infallible.
pub fn from_serializable_value(ctx: &mut HeapSerializer, val: SerializableSteelVal) -> SteelVal {
    match val {
        SerializableSteelVal::Closure(c) => {
            if c.captures.is_empty() {
                if let Some(already_made) = ctx.built_functions.get(&c.id) {
                    SteelVal::Closure(already_made.clone())
                } else {
                    let id = c.id;
                    let value = Gc::new(ByteCodeLambda::from_serialized(ctx, c));

                    // Save those as well
                    // Probably need to just do this for all
                    ctx.built_functions.insert(id, value.clone());
                    SteelVal::Closure(value)
                }
            } else {
                SteelVal::Closure(Gc::new(ByteCodeLambda::from_serialized(ctx, c)))
            }
        }
        SerializableSteelVal::BoolV(b) => SteelVal::BoolV(b),
        SerializableSteelVal::NumV(n) => SteelVal::NumV(n),
        SerializableSteelVal::IntV(i) => SteelVal::IntV(i),
        SerializableSteelVal::CharV(c) => SteelVal::CharV(c),
        SerializableSteelVal::Void => SteelVal::Void,
        SerializableSteelVal::Rational(r) => SteelVal::Rational(r),
        SerializableSteelVal::StringV(s) => SteelVal::StringV(s.into()),
        SerializableSteelVal::FuncV(f) => SteelVal::FuncV(f),
        SerializableSteelVal::MutFunc(f) => SteelVal::MutFunc(f),
        SerializableSteelVal::HashMapV(h) => SteelVal::HashMapV(
            Gc::new(
                h.into_iter()
                    .map(|(k, v)| {
                        (
                            from_serializable_value(ctx, k),
                            from_serializable_value(ctx, v),
                        )
                    })
                    .collect::<HashMap<_, _>>(),
            )
            .into(),
        ),
        SerializableSteelVal::ListV(v) => SteelVal::ListV(
            v.into_iter()
                .map(|x| from_serializable_value(ctx, x))
                .collect(),
        ),
        SerializableSteelVal::VectorV(v) => SteelVal::VectorV(SteelVector(Gc::new(
            v.into_iter()
                .map(|x| from_serializable_value(ctx, x))
                .collect(),
        ))),
        SerializableSteelVal::BoxedDynFunction(f) => SteelVal::BoxedFunction(Gc::new(f)),
        SerializableSteelVal::BuiltIn(f) => SteelVal::BuiltIn(f),
        SerializableSteelVal::SymbolV(s) => SteelVal::SymbolV(s.into()),
        SerializableSteelVal::Custom(b) => SteelVal::Custom(Gc::new_mut(b)),
        SerializableSteelVal::CustomStruct(s) => {
            SteelVal::CustomStruct(Gc::new(UserDefinedStruct {
                fields: {
                    let fields = s
                        .fields
                        .into_iter()
                        .map(|x| from_serializable_value(ctx, x));

                    // fields.collect()

                    // let mut recycle: crate::values::recycler::Recycle<Vec<_>> =
                    //     crate::values::recycler::Recycle::new();

                    let mut recycle: crate::values::recycler::Recycle<SmallVec<_>> =
                        crate::values::recycler::Recycle::new();

                    recycle.extend(fields);

                    recycle
                },
                type_descriptor: s.type_descriptor,
            }))
        }
        #[cfg(feature = "std")]
        SerializableSteelVal::Port(p) => SteelVal::PortV(SteelPort::from_sendable_port(p)),
        SerializableSteelVal::HeapAllocated(v) => {
            // todo!()

            if let Some(mut guard) = ctx.fake_heap.get_mut(&v) {
                match &mut guard {
                    SerializedHeapRef::Serialized(value) => {
                        let value = core::mem::take(value);

                        if let Some(value) = value {
                            let _ = from_serializable_value(ctx, value);

                            todo!()
                            // let allocation = ctx.heap.allocate_without_collection(value);

                            // ctx.fake_heap
                            //     .insert(v, SerializedHeapRef::Closed(allocation.clone()));

                            // SteelVal::HeapAllocated(allocation)
                        } else {
                            // println!("If we're getting here - it means the value from the heap has already
                            // been converting. if so, we should do something...");

                            todo!()

                            // let fake_allocation =
                            //     ctx.heap.allocate_without_collection(SteelVal::Void);

                            // ctx.values_to_fill_in.insert(v, fake_allocation.clone());

                            // SteelVal::HeapAllocated(fake_allocation)
                        }
                    }

                    SerializedHeapRef::Closed(c) => SteelVal::HeapAllocated(c.clone()),
                }
            } else {
                // Shouldn't silently fail here, but we will... for now

                // let allocation = ctx.heap.allocate_without_collection(SteelVal::Void);

                // ctx.fake_heap
                //     .insert(v, SerializedHeapRef::Closed(allocation.clone()));

                // SteelVal::HeapAllocated(allocation)

                todo!()
            }
        }
        SerializableSteelVal::Pair(pair) => {
            let (car, cdr) = *pair;

            crate::values::lists::Pair::cons(
                from_serializable_value(ctx, car),
                from_serializable_value(ctx, cdr),
            )
            .into()
        }
        SerializableSteelVal::ByteVectorV(bytes) => {
            SteelVal::ByteVector(SteelByteVector::new(bytes))
        }
    }
}

// The serializable value needs to refer to the original heap -
// that way can reference the original stuff easily.

// TODO: Use the cycle detector instead
pub fn into_serializable_value(
    val: SteelVal,
    serialized_heap: &mut MutableHashMap<usize, SerializableSteelVal>,
    visited: &mut MutableHashSet<usize>,
) -> Result<SerializableSteelVal> {
    // dbg!(&serialized_heap);

    match val {
        SteelVal::Closure(c) => closure_into_serializable(&c, serialized_heap, visited)
            .map(SerializableSteelVal::Closure),
        SteelVal::BoolV(b) => Ok(SerializableSteelVal::BoolV(b)),
        SteelVal::NumV(n) => Ok(SerializableSteelVal::NumV(n)),
        SteelVal::IntV(n) => Ok(SerializableSteelVal::IntV(n)),
        SteelVal::CharV(c) => Ok(SerializableSteelVal::CharV(c)),
        SteelVal::Void => Ok(SerializableSteelVal::Void),
        SteelVal::StringV(s) => Ok(SerializableSteelVal::StringV(s.to_string())),
        SteelVal::FuncV(f) => Ok(SerializableSteelVal::FuncV(f)),
        SteelVal::ListV(l) => Ok(SerializableSteelVal::ListV(
            l.into_iter()
                .map(|x| into_serializable_value(x, serialized_heap, visited))
                .collect::<Result<_>>()?,
        )),
        SteelVal::Pair(pair) => Ok(SerializableSteelVal::Pair(Box::new((
            into_serializable_value(pair.car.clone(), serialized_heap, visited)?,
            into_serializable_value(pair.cdr.clone(), serialized_heap, visited)?,
        )))),
        SteelVal::BoxedFunction(f) => Ok(SerializableSteelVal::BoxedDynFunction((*f).clone())),
        SteelVal::BuiltIn(f) => Ok(SerializableSteelVal::BuiltIn(f)),
        SteelVal::SymbolV(s) => Ok(SerializableSteelVal::SymbolV(s.to_string())),
        SteelVal::MutFunc(f) => Ok(SerializableSteelVal::MutFunc(f)),
        SteelVal::HashMapV(v) => Ok(SerializableSteelVal::HashMapV(
            v.0.unwrap()
                .into_iter()
                .map(|(k, v)| {
                    let kprime = into_serializable_value(k, serialized_heap, visited)?;
                    let vprime = into_serializable_value(v, serialized_heap, visited)?;

                    Ok((kprime, vprime))
                })
                .collect::<Result<_>>()?,
        )),

        SteelVal::Custom(c) => {
            if let Some(output) = c.write().as_serializable_steelval() {
                Ok(output)
            } else {
                stop!(Generic => "Custom type not allowed to be moved across threads!")
            }
        }

        SteelVal::CustomStruct(s) => Ok(SerializableSteelVal::CustomStruct(
            SerializableUserDefinedStruct {
                fields: s
                    .fields
                    .iter()
                    .cloned()
                    .map(|x| into_serializable_value(x, serialized_heap, visited))
                    .collect::<Result<Vec<_>>>()?,
                type_descriptor: s.type_descriptor,
            },
        )),

        #[cfg(feature = "std")]
        SteelVal::PortV(p) => SendablePort::from_port(p).map(SerializableSteelVal::Port),

        // If there is a cycle, this could cause problems?
        SteelVal::HeapAllocated(h) => {
            // We should pick it up on the way back the recursion
            if visited.contains(&h.as_ptr_usize())
                && !serialized_heap.contains_key(&h.as_ptr_usize())
            {
                // println!("Already visited: {}", h.as_ptr_usize());

                Ok(SerializableSteelVal::HeapAllocated(h.as_ptr_usize()))
            } else {
                visited.insert(h.as_ptr_usize());

                if serialized_heap.contains_key(&h.as_ptr_usize()) {
                    // println!("Already exists in map: {}", h.as_ptr_usize());

                    Ok(SerializableSteelVal::HeapAllocated(h.as_ptr_usize()))
                } else {
                    // println!("Trying to insert: {} @ {}", h.get(), h.as_ptr_usize());

                    let value = into_serializable_value(h.get(), serialized_heap, visited);

                    let value = match value {
                        Ok(v) => v,
                        Err(e) => {
                            // println!("{}", e);
                            return Err(e);
                        }
                    };

                    serialized_heap.insert(h.as_ptr_usize(), value);

                    // println!("Inserting: {}", h.as_ptr_usize());

                    Ok(SerializableSteelVal::HeapAllocated(h.as_ptr_usize()))
                }
            }
        }

        SteelVal::VectorV(vector) => Ok(SerializableSteelVal::VectorV(
            vector
                .iter()
                .cloned()
                .map(|val| into_serializable_value(val, serialized_heap, visited))
                .collect::<Result<_>>()?,
        )),

        SteelVal::ByteVector(bytes) => {
            Ok(SerializableSteelVal::ByteVectorV(bytes.vec.read().clone()))
        }

        SteelVal::Rational(r) => Ok(SerializableSteelVal::Rational(r)),

        illegal => stop!(Generic => "Type not allowed to be moved across threads!: {}", illegal),
    }
}

#[derive(Clone, Debug, PartialEq, Eq)]
pub struct SteelMutableVector(pub(crate) Gc<RefCell<Vec<SteelVal>>>);

#[derive(Clone, Debug, PartialEq, Eq)]
pub struct SteelVector(pub(crate) Gc<Vector<SteelVal>>);

impl FromIterator<SteelVal> for SteelVector {
    fn from_iter<T: IntoIterator<Item = SteelVal>>(iter: T) -> Self {
        let vec = Vector::from_iter(iter);
        SteelVector(Gc::new(vec))
    }
}

impl Deref for SteelVector {
    type Target = Vector<SteelVal>;

    fn deref(&self) -> &Self::Target {
        &self.0
    }
}

impl From<Gc<Vector<SteelVal>>> for SteelVector {
    fn from(value: Gc<Vector<SteelVal>>) -> Self {
        SteelVector(value)
    }
}

#[derive(Clone, Debug, PartialEq)]
pub struct SteelHashMap(pub(crate) Gc<HashMap<SteelVal, SteelVal>>);

#[cfg(feature = "imbl")]
impl Hash for SteelHashMap {
    fn hash<H>(&self, state: &mut H)
    where
        H: Hasher,
    {
        for i in self.iter() {
            i.hash(state);
        }
    }
}

#[cfg(not(feature = "imbl"))]
impl Hash for SteelHashMap {
    fn hash<H>(&self, state: &mut H)
    where
        H: Hasher,
    {
        let mut entry_hashes = Vec::with_capacity(self.len());
        for (key, value) in self.iter() {
            let mut entry_hasher = SimpleHasher::new();
            key.hash(&mut entry_hasher);
            value.hash(&mut entry_hasher);
            entry_hashes.push(entry_hasher.finish());
        }
        entry_hashes.sort_unstable();
        state.write_usize(entry_hashes.len());
        for hash in entry_hashes {
            state.write_u64(hash);
        }
    }
}

impl Deref for SteelHashMap {
    type Target = HashMap<SteelVal, SteelVal>;

    fn deref(&self) -> &Self::Target {
        &self.0
    }
}

impl From<Gc<HashMap<SteelVal, SteelVal>>> for SteelHashMap {
    fn from(value: Gc<HashMap<SteelVal, SteelVal>>) -> Self {
        SteelHashMap(value)
    }
}

impl AsRef<HashMap<SteelVal, SteelVal>> for SteelHashMap {
    fn as_ref(&self) -> &HashMap<SteelVal, SteelVal> {
        self.0.as_ref()
    }
}

#[derive(Clone, Debug, PartialEq)]
pub struct SteelHashSet(pub(crate) Gc<HashSet<SteelVal>>);

#[cfg(feature = "imbl")]
impl Hash for SteelHashSet {
    fn hash<H>(&self, state: &mut H)
    where
        H: Hasher,
    {
        for i in self.iter() {
            i.hash(state);
        }
    }
}

#[cfg(not(feature = "imbl"))]
#[derive(Clone, Copy)]
struct SimpleHasher(u64);

#[cfg(not(feature = "imbl"))]
impl SimpleHasher {
    #[inline]
    fn new() -> Self {
        Self(0xcbf29ce484222325)
    }
}

#[cfg(not(feature = "imbl"))]
impl Default for SimpleHasher {
    fn default() -> Self {
        Self::new()
    }
}

#[cfg(not(feature = "imbl"))]
impl Hasher for SimpleHasher {
    #[inline]
    fn write(&mut self, bytes: &[u8]) {
        const FNV_PRIME: u64 = 0x100000001b3;
        for byte in bytes {
            self.0 ^= u64::from(*byte);
            self.0 = self.0.wrapping_mul(FNV_PRIME);
        }
    }

    #[inline]
    fn finish(&self) -> u64 {
        self.0
    }
}

#[cfg(not(feature = "imbl"))]
impl Hash for SteelHashSet {
    fn hash<H>(&self, state: &mut H)
    where
        H: Hasher,
    {
        let mut entry_hashes = Vec::with_capacity(self.len());
        for value in self.iter() {
            let mut entry_hasher = SimpleHasher::new();
            value.hash(&mut entry_hasher);
            entry_hashes.push(entry_hasher.finish());
        }
        entry_hashes.sort_unstable();
        state.write_usize(entry_hashes.len());
        for hash in entry_hashes {
            state.write_u64(hash);
        }
    }
}

impl Deref for SteelHashSet {
    type Target = HashSet<SteelVal>;

    fn deref(&self) -> &Self::Target {
        &self.0
    }
}

impl From<Gc<HashSet<SteelVal>>> for SteelHashSet {
    fn from(value: Gc<HashSet<SteelVal>>) -> Self {
        SteelHashSet(value)
    }
}

impl AsRef<HashSet<SteelVal>> for SteelHashSet {
    fn as_ref(&self) -> &HashSet<SteelVal> {
        self.0.as_ref()
    }
}

pub enum TypeKind {
    Any,
    Bool,
    Num,
    Int,
    Char,
    Vector(Box<TypeKind>),
    Void,
    String,
    Function,
    HashMap(Box<TypeKind>, Box<TypeKind>),
    HashSet(Box<TypeKind>),
    List(Box<TypeKind>),
}

/// A value as represented in the runtime.
#[derive(Clone)]
pub enum SteelVal {
    /// Represents a bytecode closure.
    Closure(Gc<ByteCodeLambda>),
    /// Represents a boolean value.
    BoolV(bool),
    /// Represents a number, currently only f64 numbers are supported.
    NumV(f64),
    /// Represents an integer.
    IntV(isize),
    /// Represents a rational number.
    Rational(Rational32),
    /// Represents a character type
    CharV(char),
    /// Vectors are represented as `im_rc::Vector`'s, which are immutable
    /// data structures
    VectorV(SteelVector),
    /// Void return value
    Void,
    /// Represents strings
    StringV(SteelString),
    /// Represents built in rust functions
    FuncV(FunctionSignature),
    /// Represents a symbol, internally represented as `String`s
    SymbolV(SteelString),
    /// Container for a type that implements the `Custom Type` trait. (trait object)
    Custom(GcMut<Box<dyn CustomType>>), // TODO: @Matt - consider using just a mutex here, to relax some of the bounds?
    // Embedded HashMap
    HashMapV(SteelHashMap),
    // Embedded HashSet
    HashSetV(SteelHashSet),
    /// Represents a scheme-only struct
    CustomStruct(Gc<UserDefinedStruct>),
    /// Represents a port object
    #[cfg(feature = "std")]
    PortV(SteelPort),
    /// Generic iterator wrapper
    IterV(Gc<Transducer>),
    /// Reducers
    ReducerV(Gc<Reducer>),
    /// Async Function wrapper
    FutureFunc(BoxedAsyncFunctionSignature),
    // Boxed Future Result
    FutureV(Gc<FutureResult>),
    // A stream of `SteelVal`.
    StreamV(Gc<LazyStream>),
    /// Custom closure
    BoxedFunction(Gc<BoxedDynFunction>),
    // Continuation
    ContinuationFunction(Continuation),
    // Function Pointer
    // #[cfg(feature = "jit")]
    // CompiledFunction(Box<JitFunctionPointer>),
    // List
    ListV(crate::values::lists::List<SteelVal>),
    // Holds a pair that contains 2 `SteelVal`.
    Pair(Gc<crate::values::lists::Pair>),
    // Mutable functions
    MutFunc(MutFunctionSignature),
    // Built in functions
    BuiltIn(BuiltInSignature),
    // Mutable vector
    MutableVector(HeapRef<Vec<SteelVal>>),
    // This should delegate to the underlying iterator - can allow for faster raw iteration if possible
    // Should allow for polling just a raw "next" on underlying elements
    BoxedIterator(GcMut<OpaqueIterator>),
    // Contains a syntax object.
    SyntaxObject(Gc<Syntax>),
    // Mutable storage, with Gc backing
    // Boxed(HeapRef),
    Boxed(GcMut<SteelVal>),
    // Holds a SteelVal on the heap.
    HeapAllocated(HeapRef<SteelVal>),
    // TODO: This itself, needs to be boxed unfortunately.
    Reference(Gc<OpaqueReference<'static>>),
    // Like IntV but supports larger values.
    BigNum(Gc<BigInt>),
    // Like Rational but supports larger numerators and denominators.
    BigRational(Gc<BigRational>),
    // A complex number.
    Complex(Gc<SteelComplex>),
    // Byte vectors
    ByteVector(SteelByteVector),
}

impl Default for SteelVal {
    fn default() -> Self {
        SteelVal::Void
    }
}

// Avoid as much dropping as possible. Otherwise we thrash the drop impl
// on steel values.
#[cfg(feature = "sync")]
pub(crate) enum SteelValPointer {
    /// Represents a bytecode closure.
    Closure(*const ByteCodeLambda),
    VectorV(*const Vector<SteelVal>),
    Custom(*const RwLock<Box<dyn CustomType>>),
    HashMapV(*const HashMap<SteelVal, SteelVal>),
    HashSetV(*const HashSet<SteelVal>),
    CustomStruct(*const UserDefinedStruct),
    IterV(*const Transducer),
    ReducerV(*const Reducer),
    StreamV(*const LazyStream),
    ContinuationFunction(*const RwLock<ContinuationMark>),
    ListV(crate::values::lists::CellPointer<SteelVal>),
    Pair(*const crate::values::lists::Pair),
    MutableVector(HeapRef<Vec<SteelVal>>),
    SyntaxObject(*const Syntax),
    BoxedIterator(*const RwLock<OpaqueIterator>),
    Boxed(*const RwLock<SteelVal>),
    HeapAllocated(HeapRef<SteelVal>),
}

#[cfg(feature = "sync")]
unsafe impl Sync for SteelValPointer {}
#[cfg(feature = "sync")]
unsafe impl Send for SteelValPointer {}

#[cfg(feature = "sync")]
impl SteelValPointer {
    pub(crate) fn from_value(value: &SteelVal) -> Option<Self> {
        match value {
            Closure(gc) => Some(Self::Closure(gc.as_ptr())),
            VectorV(steel_vector) => Some(Self::VectorV(steel_vector.0.as_ptr())),
            SteelVal::Custom(gc) => Some(Self::Custom(gc.as_ptr())),
            HashMapV(steel_hash_map) => Some(Self::HashMapV(steel_hash_map.0.as_ptr())),
            HashSetV(steel_hash_set) => Some(Self::HashSetV(steel_hash_set.0.as_ptr())),
            CustomStruct(gc) => Some(Self::CustomStruct(gc.as_ptr())),
            IterV(gc) => Some(Self::IterV(gc.as_ptr())),
            ReducerV(gc) => Some(Self::ReducerV(gc.as_ptr())),
            StreamV(gc) => Some(Self::StreamV(gc.as_ptr())),
            ListV(generic_list) => Some(Self::ListV(generic_list.as_ptr())),
            Pair(gc) => Some(Self::Pair(gc.as_ptr())),
            SteelVal::ContinuationFunction(continuation) => Some(Self::ContinuationFunction(
                crate::gc::shared::StandardShared::as_ptr(&continuation.inner),
            )),
            // TODO: See if we can avoid these clones?
            MutableVector(heap_ref) => Some(Self::MutableVector(heap_ref.clone())),
            BoxedIterator(gc) => Some(Self::BoxedIterator(gc.as_ptr())),
            SteelVal::SyntaxObject(gc) => Some(Self::SyntaxObject(gc.as_ptr())),
            Boxed(gc) => Some(Self::Boxed(gc.as_ptr())),
            // TODO: See if we can avoid these clones?
            HeapAllocated(heap_ref) => Some(Self::HeapAllocated(heap_ref.clone())),
            _ => None,
        }
    }
}

#[cfg(feature = "sync")]
#[test]
fn check_send_sync() {
    let value = SteelVal::IntV(10);

    let handle = std::thread::spawn(move || value);

    handle.join().unwrap();
}

#[derive(Clone, Debug)]
pub struct SteelByteVector {
    pub(crate) vec: GcMut<Vec<u8>>,
}

impl SteelByteVector {
    pub fn new(vec: Vec<u8>) -> Self {
        Self {
            vec: Gc::new_mut(vec),
        }
    }
}

impl PartialEq for SteelByteVector {
    fn eq(&self, other: &Self) -> bool {
        *(self.vec.read()) == *(other.vec.read())
    }
}

impl Eq for SteelByteVector {}

impl Hash for SteelByteVector {
    fn hash<H: Hasher>(&self, state: &mut H) {
        self.vec.read().hash(state);
    }
}

/// Contains a complex number.
///
/// TODO: Optimize the contents of complex value. Holding `SteelVal` makes it easier to use existing
/// operations but a more specialized representation may be faster.
#[derive(Clone, Debug, Hash, PartialEq)]
pub struct SteelComplex {
    /// The real part of the complex number.
    pub re: SteelVal,
    /// The imaginary part of the complex number.
    pub im: SteelVal,
}

impl SteelComplex {
    pub fn new(real: SteelVal, imaginary: SteelVal) -> SteelComplex {
        SteelComplex {
            re: real,
            im: imaginary,
        }
    }

    /// Returns `true` if the imaginary part is negative.
    pub(crate) fn imaginary_is_negative(&self) -> bool {
        match &self.im {
            NumV(x) => x.is_negative(),
            IntV(x) => x.is_negative(),
            Rational(x) => x.is_negative(),
            BigNum(x) => x.is_negative(),
            SteelVal::BigRational(x) => x.is_negative(),
            _ => unreachable!(),
        }
    }

    pub(crate) fn imaginary_is_finite(&self) -> bool {
        match &self.im {
            NumV(x) => x.is_finite(),
            IntV(_) | Rational(_) | BigNum(_) | SteelVal::BigRational(_) => true,
            _ => unreachable!(),
        }
    }
}

impl IntoSteelVal for SteelComplex {
    #[inline(always)]
    fn into_steelval(self) -> Result<SteelVal> {
        Ok(match self.im {
            NumV(n) if n.is_zero() => self.re,
            IntV(0) => self.re,
            _ => SteelVal::Complex(Gc::new(self)),
        })
    }
}

impl fmt::Display for SteelComplex {
    fn fmt(&self, f: &mut fmt::Formatter<'_>) -> fmt::Result {
        if self.imaginary_is_negative() || !self.imaginary_is_finite() {
            write!(f, "{re}{im}i", re = self.re, im = self.im)
        } else {
            write!(f, "{re}+{im}i", re = self.re, im = self.im)
        }
    }
}

impl SteelVal {
    // TODO: Re-evaluate this - should this be buffered?
    #[cfg(feature = "std")]
    pub fn new_dyn_writer_port(port: impl Write + Send + Sync + 'static) -> SteelVal {
        SteelVal::PortV(SteelPort {
            port: Gc::new_mut(SteelPortRepr::DynWriter(Arc::new(Mutex::new(port)))),
        })
    }

    pub fn anonymous_boxed_function(
        function: Arc<
            dyn Fn(&[SteelVal]) -> crate::rvals::Result<SteelVal> + Send + Sync + 'static,
        >,
    ) -> SteelVal {
        SteelVal::BoxedFunction(Gc::new(BoxedDynFunction {
            function,
            name: None,
            arity: None,
        }))
    }

    pub fn as_box(&self) -> Option<HeapRef<SteelVal>> {
        if let SteelVal::HeapAllocated(heap_ref) = self {
            Some(heap_ref.clone())
        } else {
            None
        }
    }

    pub fn as_box_to_inner(&self) -> Option<SteelVal> {
        self.as_box().map(|x| x.get())
    }

    pub fn as_ptr_usize(&self) -> Option<usize> {
        match self {
            Closure(l) => Some(l.as_ptr() as usize),
            VectorV(v) => Some(v.0.as_ptr() as usize),
            // Void => todo!(),
            StringV(s) => Some(s.0.as_ptr() as usize),
            FuncV(_) => todo!(),
            // SymbolV(_) => todo!(),
            // SteelVal::Custom(_) => todo!(),
            HashMapV(h) => Some(h.0.as_ptr() as usize),
            HashSetV(h) => Some(h.0.as_ptr() as usize),
            CustomStruct(c) => Some(c.as_ptr() as usize),
            // PortV(_) => todo!(),
            // IterV(_) => todo!(),
            // ReducerV(_) => todo!(),
            // FutureFunc(_) => todo!(),
            // FutureV(_) => todo!(),
            // StreamV(_) => todo!(),
            // BoxedFunction(_) => todo!(),
            // ContinuationFunction(_) => todo!(),
            ListV(l) => Some(l.as_ptr_usize()),
            MutableVector(v) => Some(v.as_ptr_usize()),
            Custom(c) => Some(c.as_ptr() as usize),
            // BoxedIterator(_) => todo!(),
            // SteelVal::SyntaxObject(_) => todo!(),
            Boxed(b) => Some(b.as_ptr() as usize),
            HeapAllocated(h) => Some(h.as_ptr_usize()),
            Pair(p) => Some(p.as_ptr() as usize),
            SyntaxObject(s) => Some(s.as_ptr() as usize),
            // Reference(_) => todo!(),
            BigNum(b) => Some(b.as_ptr() as usize),
            _ => None,
        }
    }

    // pub(crate) fn children_mut<'a>(&'a mut self) -> impl IntoIterator<Item = SteelVal> {
    //     match self {
    //         Self::CustomStruct(inner) => {
    //             if let Some(inner) = inner.get_mut() {
    //                 core::mem::take(&mut inner.borrow_mut().fields)
    //             } else {
    //                 core::iter::empty()
    //             }
    //         }
    //         _ => todo!(),
    //     }
    // }
}

// TODO: Consider unboxed value types, for optimized usages when compiling segments of code.
// If we can infer the types from the concrete functions used, we don't need to have unboxed values -> We also
// can use concrete forms of the underlying functions as well.
// #[derive(Clone)]
// pub enum UnboxedSteelVal {
//     /// Represents a boolean value
//     BoolV(bool),
//     /// Represents a number, currently only f64 numbers are supported
//     NumV(f64),
//     /// Represents an integer
//     IntV(isize),
//     /// Represents a character type
//     CharV(char),
//     /// Vectors are represented as `im_rc::Vector`'s, which are immutable
//     /// data structures
//     VectorV(Vector<SteelVal>),
//     /// Void return value
//     Void,
//     /// Represents strings
//     StringV(SteelString),
//     /// Represents built in rust functions
//     FuncV(FunctionSignature),
//     /// Represents a symbol, internally represented as `String`s
//     SymbolV(SteelString),
//     /// Container for a type that implements the `Custom Type` trait. (trait object)
//     Custom(Gc<RefCell<Box<dyn CustomType>>>),
//     // Embedded HashMap
//     HashMapV(HashMap<SteelVal, SteelVal>),
//     // Embedded HashSet
//     HashSetV(HashSet<SteelVal>),
//     /// Represents a scheme-only struct
//     // StructV(Gc<SteelStruct>),
//     /// Alternative implementation of a scheme-only struct
//     CustomStruct(Gc<RefCell<UserDefinedStruct>>),
//     // Represents a special rust closure
//     // StructClosureV(Box<SteelStruct>, StructClosureSignature),
//     // StructClosureV(Box<StructClosure>),
//     /// Represents a port object
//     PortV(SteelPort),
//     /// Represents a bytecode closure
//     Closure(Gc<ByteCodeLambda>),
//     /// Generic iterator wrapper
//     IterV(Gc<Transducer>),
//     /// Reducers
//     ReducerV(Gc<Reducer>),
//     // Reducer(Reducer)
//     // Generic IntoIter wrapper
//     // Promise(Gc<SteelVal>),
//     /// Async Function wrapper
//     FutureFunc(BoxedAsyncFunctionSignature),
//     // Boxed Future Result
//     FutureV(Gc<FutureResult>),

//     StreamV(Gc<LazyStream>),
//     // Break the cycle somehow
//     // EvaluationEnv(Weak<RefCell<Env>>),
//     /// Contract
//     Contract(Gc<ContractType>),
//     /// Contracted Function
//     ContractedFunction(Gc<ContractedFunction>),
//     /// Custom closure
//     BoxedFunction(BoxedFunctionSignature),
//     // Continuation
//     ContinuationFunction(Gc<Continuation>),
//     // List
//     ListV(List<SteelVal>),
//     // Mutable functions
//     MutFunc(MutFunctionSignature),
//     // Built in functions
//     BuiltIn(BuiltInSignature),
//     // Mutable vector
//     MutableVector(Gc<RefCell<Vec<SteelVal>>>),
//     // This should delegate to the underlying iterator - can allow for faster raw iteration if possible
//     // Should allow for polling just a raw "next" on underlying elements
//     BoxedIterator(Gc<RefCell<BuiltInDataStructureIterator>>),

//     SyntaxObject(Gc<Syntax>),

//     // Mutable storage, with Gc backing
//     Boxed(HeapRef),
// }

#[derive(Clone, PartialEq, Eq, PartialOrd, Ord, Hash)]
#[repr(C)]
pub struct SteelString(pub(crate) Gc<String>);

impl Deref for SteelString {
    type Target = crate::gc::Shared<String>;

    fn deref(&self) -> &Self::Target {
        &self.0 .0
    }
}

#[cfg(not(feature = "sync"))]
impl From<Arc<String>> for SteelString {
    fn from(value: Arc<String>) -> Self {
        SteelString(Gc(Rc::new((*value).clone())))
    }
}

#[cfg(all(feature = "sync", feature = "triomphe"))]
impl From<Arc<String>> for SteelString {
    fn from(value: Arc<String>) -> Self {
        SteelString(Gc(triomphe::Arc::new((*value).clone())))
    }
}

impl SteelString {
    pub(crate) fn to_arc_string(&self) -> Arc<String> {
        #[cfg(feature = "sync")]
        {
            // self.0 .0.clone()
            Arc::new(self.0.unwrap())
        }
        #[cfg(not(feature = "sync"))]
        Arc::new(self.0.unwrap())
    }
}

impl From<&str> for SteelString {
    fn from(val: &str) -> Self {
        SteelString(Gc::new(val.to_string()))
    }
}

impl From<&String> for SteelString {
    fn from(val: &String) -> Self {
        SteelString(Gc::new(val.to_owned()))
    }
}

impl From<String> for SteelString {
    fn from(val: String) -> Self {
        SteelString(Gc::new(val))
    }
}

impl From<crate::gc::Shared<String>> for SteelString {
    fn from(val: crate::gc::Shared<String>) -> Self {
        SteelString(Gc(val))
    }
}

impl From<Gc<String>> for SteelString {
    fn from(val: Gc<String>) -> Self {
        SteelString(val)
    }
}

impl From<SteelString> for crate::gc::Shared<String> {
    fn from(value: SteelString) -> Self {
        value.0 .0
    }
}

impl From<SteelString> for Gc<String> {
    fn from(value: SteelString) -> Self {
        value.0
    }
}

impl core::fmt::Display for SteelString {
    fn fmt(&self, f: &mut fmt::Formatter<'_>) -> fmt::Result {
        write!(f, "{}", self.0.as_str())
    }
}

impl core::fmt::Debug for SteelString {
    fn fmt(&self, f: &mut fmt::Formatter<'_>) -> fmt::Result {
        write!(f, "{:?}", self.0.as_str())
    }
}

// Check that steel values aren't growing without us knowing
const _ASSERT_SMALL: () = assert!(core::mem::size_of::<SteelVal>() <= 16);

#[test]
fn check_size_of_steelval() {
    assert_eq!(core::mem::size_of::<SteelVal>(), 16);
}

pub struct Chunks {
    remaining: IntoIter<char>,
}

impl Chunks {
    fn new(s: SteelString) -> Self {
        Chunks {
            remaining: s.chars().collect::<Vec<_>>().into_iter(),
        }
    }
}

pub struct OpaqueIterator {
    pub(crate) root: SteelVal,
    iterator: BuiltInDataStructureIterator,
}

impl Custom for OpaqueIterator {
    fn fmt(&self) -> Option<core::result::Result<String, core::fmt::Error>> {
        Some(Ok("#<iterator>".to_owned()))
    }
}

// TODO: Convert this to just a generic custom type. This does not have to be
// a special enum variant.
pub enum BuiltInDataStructureIterator {
    List(crate::values::lists::ConsumingIterator<SteelVal>),
    Vector(VectorConsumingIter<SteelVal>),
    Set(HashSetConsumingIter<SteelVal>),
    Map(HashMapConsumingIter<SteelVal, SteelVal>),
    String(Chunks),
    #[cfg(not(feature = "sync"))]
    Opaque(Box<dyn Iterator<Item = SteelVal>>),
    #[cfg(feature = "sync")]
    Opaque(Box<dyn Iterator<Item = SteelVal> + Send + Sync + 'static>),
}

impl BuiltInDataStructureIterator {
    pub fn into_boxed_iterator(self, value: SteelVal) -> SteelVal {
        SteelVal::BoxedIterator(Gc::new_mut(OpaqueIterator {
            root: value,
            iterator: self,
        }))
    }
}

impl BuiltInDataStructureIterator {
    pub fn from_iterator<
        T: IntoSteelVal + MaybeSendSyncStatic,
        I: Iterator<Item = T> + MaybeSendSyncStatic,
        S: IntoIterator<Item = T, IntoIter = I> + MaybeSendSyncStatic,
    >(
        value: S,
    ) -> Self {
        Self::Opaque(Box::new(
            value
                .into_iter()
                .map(|x| x.into_steelval().expect("This shouldn't fail!")),
        ))
    }
}

impl Iterator for BuiltInDataStructureIterator {
    type Item = SteelVal;

    fn next(&mut self) -> Option<SteelVal> {
        match self {
            Self::List(l) => l.next(),
            Self::Vector(v) => v.next(),
            Self::String(s) => s.remaining.next().map(SteelVal::CharV),
            Self::Set(s) => s.next(),
            Self::Map(s) => s
                .next()
                .map(|x| SteelVal::Pair(Gc::new(Pair::cons(x.0, x.1)))),
            Self::Opaque(s) => s.next(),
        }
    }
}

pub fn value_into_iterator(val: SteelVal) -> Option<SteelVal> {
    let root = val.clone();
    match val {
        SteelVal::ListV(l) => Some(BuiltInDataStructureIterator::List(l.into_iter())),
        SteelVal::VectorV(v) => Some(BuiltInDataStructureIterator::Vector(
            (*v).clone().into_iter(),
        )),
        SteelVal::StringV(s) => Some(BuiltInDataStructureIterator::String(Chunks::new(s))),
        SteelVal::HashSetV(s) => Some(BuiltInDataStructureIterator::Set((*s).clone().into_iter())),
        SteelVal::HashMapV(m) => Some(BuiltInDataStructureIterator::Map((*m).clone().into_iter())),
        // TODO: Add byte vectors here
        _ => None,
    }
    .map(|iterator| BuiltInDataStructureIterator::into_boxed_iterator(iterator, root))
}

thread_local! {
    pub static ITERATOR_FINISHED: SteelVal = SteelVal::SymbolV("done".into());
}

pub fn iterator_next(args: &[SteelVal]) -> Result<SteelVal> {
    match &args[0] {
        SteelVal::BoxedIterator(b) => match b.write().iterator.next() {
            Some(v) => Ok(v),
            None => Ok(ITERATOR_FINISHED.with(|x| x.clone())),
        },
        _ => stop!(TypeMismatch => "Unexpected argument"),
    }
}

impl SteelVal {
    pub fn boxed(value: SteelVal) -> SteelVal {
        SteelVal::Boxed(Gc::new_mut(value))
    }

    pub(crate) fn ptr_eq(&self, other: &SteelVal) -> bool {
        match (self, other) {
            // Integers are a special case of ptr eq -> if integers are equal? they are also eq?
            (IntV(l), IntV(r)) => l == r,
            (NumV(l), NumV(r)) => l == r,
            (BoolV(l), BoolV(r)) => l == r,
            (CharV(l), CharV(r)) => l == r,
            (VectorV(l), VectorV(r)) => Gc::ptr_eq(&l.0, &r.0),
            (Void, Void) => true,
            (StringV(l), StringV(r)) => crate::gc::Shared::ptr_eq(l, r),
            (FuncV(l), FuncV(r)) => *l as usize == *r as usize,
            (SymbolV(l), SymbolV(r)) => crate::gc::Shared::ptr_eq(l, r),
            (SteelVal::Custom(l), SteelVal::Custom(r)) => Gc::ptr_eq(l, r),
            (HashMapV(l), HashMapV(r)) => Gc::ptr_eq(&l.0, &r.0),
            (HashSetV(l), HashSetV(r)) => Gc::ptr_eq(&l.0, &r.0),
            #[cfg(feature = "std")]
            (PortV(l), PortV(r)) => Gc::ptr_eq(&l.port, &r.port),
            (Closure(l), Closure(r)) => Gc::ptr_eq(l, r),
            (IterV(l), IterV(r)) => Gc::ptr_eq(l, r),
            (ReducerV(l), ReducerV(r)) => Gc::ptr_eq(l, r),
            (FutureFunc(l), FutureFunc(r)) => crate::gc::Shared::ptr_eq(l, r),
            (FutureV(l), FutureV(r)) => Gc::ptr_eq(l, r),
            (StreamV(l), StreamV(r)) => Gc::ptr_eq(l, r),
            (BoxedFunction(l), BoxedFunction(r)) => Gc::ptr_eq(l, r),
            (ContinuationFunction(l), ContinuationFunction(r)) => Continuation::ptr_eq(l, r),
            (ListV(l), ListV(r)) => {
                // Happy path
                l.ptr_eq(r) || l.storage_ptr_eq(r) || (l.is_empty() && r.is_empty()) || {
                    slow_path_eq_lists(l, r)
                }
            }
            (MutFunc(l), MutFunc(r)) => *l as usize == *r as usize,
            (BuiltIn(l), BuiltIn(r)) => *l as usize == *r as usize,
            (MutableVector(l), MutableVector(r)) => HeapRef::ptr_eq(l, r),
            (BigNum(l), BigNum(r)) => Gc::ptr_eq(l, r),
            (ByteVector(l), ByteVector(r)) => Gc::ptr_eq(&l.vec, &r.vec),
            (Pair(l), Pair(r)) => Gc::ptr_eq(l, r),
            (_, _) => {
                // dbg!(pointers);
                false
            }
        }
    }
}

// How can we keep track of the provenance of where the pointers go?
// for pointer equality?
#[inline]
fn slow_path_eq_lists(
    _l: &crate::values::lists::List<SteelVal>,
    _r: &crate::values::lists::List<SteelVal>,
) -> bool {
    false

    /*

    // If the next pointers are the same,
    // then we need to check the values of the
    // current node for equality. There is now the possibility
    // that the previous version of this doesn't match up, and
    // we need to keep the history of the previous values in order
    // to do this properly.
    //
    // I think we can only really do this _if_ the next pointer
    // exists. Otherwise this doesn't really make sense
    let left_next = l.next_ptr_as_usize();
    let right_next = r.next_ptr_as_usize();

    if left_next.is_some() && right_next.is_some() && left_next == right_next && l.len() == r.len()
    {
        let left_iter = l.current_node_iter();
        let right_iter = r.current_node_iter();

        for (l, r) in left_iter.zip(right_iter) {
            if l != r {
                return false;
            }
        }

        true
    } else {
        false
    }

    */
}

impl Hash for SteelVal {
    fn hash<H: Hasher>(&self, state: &mut H) {
        match self {
            BoolV(b) => {
                state.write_u8(0);
                b.hash(state)
            }
            NumV(n) => {
                state.write_u8(1);
                n.to_string().hash(state)
            }
            IntV(i) => {
                state.write_u8(2);
                i.hash(state)
            }
            Rational(f) => {
                state.write_u8(3);
                f.hash(state)
            }
            BigNum(n) => {
                state.write_u8(4);
                n.hash(state)
            }
            BigRational(f) => {
                state.write_u8(5);
                f.hash(state)
            }
            Complex(x) => {
                state.write_u8(6);
                x.hash(state)
            }
            CharV(c) => {
                state.write_u8(7);
                c.hash(state)
            }
            ListV(l) => {
                state.write_u8(8);
                l.hash(state)
            }
            CustomStruct(s) => {
                state.write_u8(9);
                s.hash(state)
            }
            VectorV(v) => {
                state.write_u8(10);
                v.hash(state)
            }
            v @ Void => {
                state.write_u8(11);
                v.hash(state)
            }
            StringV(s) => {
                state.write_u8(12);
                s.hash(state)
            }
            FuncV(s) => {
                state.write_u8(13);
                (*s as *const FunctionSignature).hash(state)
            }
            SymbolV(sym) => {
                state.write_u8(14);
                sym.hash(state);
            }
            Closure(b) => {
                state.write_u8(15);
                b.hash(state)
            }
            HashMapV(hm) => {
                state.write_u8(16);
                hm.hash(state)
            }
            IterV(s) => {
                state.write_u8(17);
                s.hash(state)
            }
            HashSetV(hs) => {
                state.write_u8(18);
                hs.hash(state)
            }
            SyntaxObject(s) => {
                state.write_u8(19);
                s.raw.hash(state)
            }
            Pair(p) => {
                state.write_u8(20);
                (**p).hash(state)
            }
            ByteVector(v) => {
                state.write_u8(21);
                (*v).hash(state)
            }
            #[cfg(feature = "custom-hash")]
            Custom(v) => match v.read().try_as_dyn_hash() {
                Some(x) => {
                    state.write_u8(22);
                    x.dyn_hash(state);
                }
                _ => unimplemented!("Attempted to hash unsupported value: {self:?}"),
            },
            _ => unimplemented!("Attempted to hash unsupported value: {self:?}"),
        }
    }
}

impl SteelVal {
    #[inline(always)]
    pub fn is_truthy(&self) -> bool {
        match &self {
            SteelVal::BoolV(false) => false,
            _ => true,
        }
    }

    #[inline(always)]
    pub fn is_future(&self) -> bool {
        matches!(self, SteelVal::FutureV(_))
    }

    pub fn is_hashable(&self) -> bool {
        match self {
            BoolV(_) | IntV(_) | CharV(_) | VectorV(_) | StringV(_) | SymbolV(_) | HashMapV(_)
            | Closure(_) | ListV(_) | FuncV(_) | CustomStruct(_) => true,
            #[cfg(feature = "custom-hash")]
            Custom(v) => v.read().try_as_dyn_hash().is_some(),
            _ => false,
        }
    }

    pub fn is_function(&self) -> bool {
        matches!(
            self,
            BoxedFunction(_)
                | Closure(_)
                | FuncV(_)
                // | ContractedFunction(_)
                | BuiltIn(_)
                | MutFunc(_)
        )
    }

    // pub fn is_contract(&self) -> bool {
    //     matches!(self, Contract(_))
    // }

    pub fn empty_hashmap() -> SteelVal {
        SteelVal::HashMapV(Gc::new(HashMap::<SteelVal, SteelVal>::default()).into())
    }
}

impl SteelVal {
    // pub fn res_iterator

    pub fn list_or_else<E, F: FnOnce() -> E>(
        &self,
        err: F,
    ) -> core::result::Result<&List<SteelVal>, E> {
        match self {
            Self::ListV(v) => Ok(v),
            _ => Err(err()),
        }
    }

    pub fn list(&self) -> Option<&List<SteelVal>> {
        match self {
            Self::ListV(l) => Some(l),
            _ => None,
        }
    }

    pub fn pair(&self) -> Option<&Gc<crate::values::lists::Pair>> {
        match self {
            Self::Pair(p) => Some(p),
            _ => None,
        }
    }

    pub fn bool_or_else<E, F: FnOnce() -> E>(&self, err: F) -> core::result::Result<bool, E> {
        match self {
            Self::BoolV(v) => Ok(*v),
            _ => Err(err()),
        }
    }

    pub fn int_or_else<E, F: FnOnce() -> E>(&self, err: F) -> core::result::Result<isize, E> {
        match self {
            Self::IntV(v) => Ok(*v),
            _ => Err(err()),
        }
    }

    pub fn num_or_else<E, F: FnOnce() -> E>(&self, err: F) -> core::result::Result<f64, E> {
        match self {
            Self::NumV(v) => Ok(*v),
            _ => Err(err()),
        }
    }

    pub fn char_or_else<E, F: FnOnce() -> E>(&self, err: F) -> core::result::Result<char, E> {
        match self {
            Self::CharV(v) => Ok(*v),
            _ => Err(err()),
        }
    }

    /// Vector does copy on the value to return
    pub fn vector_or_else<E, F: FnOnce() -> E>(
        &self,
        err: F,
    ) -> core::result::Result<Vector<SteelVal>, E> {
        match self {
            Self::VectorV(v) => Ok(v.0.unwrap()),
            _ => Err(err()),
        }
    }

    pub fn void_or_else<E, F: FnOnce() -> E>(&self, err: F) -> core::result::Result<(), E> {
        match self {
            Self::Void => Ok(()),
            _ => Err(err()),
        }
    }

    pub fn string_or_else<E, F: FnOnce() -> E>(&self, err: F) -> core::result::Result<&str, E> {
        match self {
            Self::StringV(v) => Ok(v),
            _ => Err(err()),
        }
    }

    pub fn func_or_else<E, F: FnOnce() -> E>(
        &self,
        err: F,
    ) -> core::result::Result<&FunctionSignature, E> {
        match self {
            Self::FuncV(v) => Ok(v),
            _ => Err(err()),
        }
    }

    pub fn boxed_func_or_else<E, F: FnOnce() -> E>(
        &self,
        err: F,
    ) -> core::result::Result<&BoxedDynFunction, E> {
        match self {
            Self::BoxedFunction(v) => Ok(v),
            _ => Err(err()),
        }
    }

    // pub fn contract_or_else<E, F: FnOnce() -> E>(
    //     &self,
    //     err: F,
    // ) -> core::result::Result<Gc<ContractType>, E> {
    //     match self {
    //         Self::Contract(c) => Ok(c.clone()),
    //         _ => Err(err()),
    //     }
    // }

    pub fn closure_or_else<E, F: FnOnce() -> E>(
        &self,
        err: F,
    ) -> core::result::Result<Gc<ByteCodeLambda>, E> {
        match self {
            Self::Closure(c) => Ok(c.clone()),
            _ => Err(err()),
        }
    }

    pub fn symbol_or_else<E, F: FnOnce() -> E>(&self, err: F) -> core::result::Result<&str, E> {
        match self {
            Self::SymbolV(v) => Ok(v),
            _ => Err(err()),
        }
    }

    pub fn clone_symbol_or_else<E, F: FnOnce() -> E>(
        &self,
        err: F,
    ) -> core::result::Result<String, E> {
        match self {
            Self::SymbolV(v) => Ok(v.to_string()),
            _ => Err(err()),
        }
    }

    pub fn as_isize(&self) -> Option<isize> {
        match self {
            Self::IntV(i) => Some(*i),
            _ => None,
        }
    }

    pub fn as_usize(&self) -> Option<usize> {
        self.as_isize()
            .and_then(|x| if x >= 0 { Some(x as usize) } else { None })
    }

    pub fn as_bool(&self) -> Option<bool> {
        match self {
            Self::BoolV(b) => Some(*b),
            _ => None,
        }
    }

    pub fn as_future(&self) -> Option<Shared<BoxedFutureResult>> {
        match self {
            Self::FutureV(v) => Some(v.clone().unwrap().into_shared()),
            _ => None,
        }
    }

    pub fn as_string(&self) -> Option<&SteelString> {
        match self {
            Self::StringV(s) => Some(s),
            _ => None,
        }
    }

    pub fn as_symbol(&self) -> Option<&SteelString> {
        match self {
            Self::SymbolV(s) => Some(s),
            _ => None,
        }
    }

    pub fn as_syntax_object(&self) -> Option<&Syntax> {
        match self {
            Self::SyntaxObject(s) => Some(s),
            _ => None,
        }
    }

    // pub fn custom_or_else<E, F: FnOnce() -> E>(
    //     &self,
    //     err: F,
    // ) -> core::result::Result<&Box<dyn CustomType>, E> {
    //     match self {
    //         Self::Custom(v) => Ok(&v),
    //         _ => Err(err()),
    //     }
    // }

    // pub fn struct_or_else<E, F: FnOnce() -> E>(
    //     &self,
    //     err: F,
    // ) -> core::result::Result<&SteelStruct, E> {
    //     match self {
    //         Self::StructV(v) => Ok(v),
    //         _ => Err(err()),
    //     }
    // }

    pub fn closure_arity(&self) -> Option<usize> {
        if let SteelVal::Closure(c) = self {
            Some(c.arity())
        } else {
            None
        }
    }
}

impl SteelVal {
    pub const INT_ZERO: SteelVal = SteelVal::IntV(0);
    pub const INT_ONE: SteelVal = SteelVal::IntV(1);
    pub const INT_TWO: SteelVal = SteelVal::IntV(2);
}

impl Eq for SteelVal {}

fn integer_float_equality(int: isize, float: f64) -> bool {
    let converted = float as isize;

    if float == converted as f64 {
        int == converted
    } else {
        false
    }
}

fn bignum_float_equality(bigint: &Gc<BigInt>, float: f64) -> bool {
    if float.fract() == 0.0 {
        if let Some(promoted) = bigint.to_f64() {
            promoted == float
        } else {
            false
        }
    } else {
        false
    }
}

#[steel_derive::function(name = "=", constant = true)]
pub fn number_equality(left: &SteelVal, right: &SteelVal) -> Result<SteelVal> {
    let result = match (left, right) {
        (IntV(l), IntV(r)) => l == r,
        (NumV(l), NumV(r)) => l == r,
        (IntV(l), NumV(r)) | (NumV(r), IntV(l)) => integer_float_equality(*l, *r),
        (Rational(l), Rational(r)) => l == r,
        (Rational(l), NumV(r)) | (NumV(r), Rational(l)) => l.to_f64().unwrap() == *r,
        (BigNum(l), BigNum(r)) => l == r,
        (BigNum(l), NumV(r)) | (NumV(r), BigNum(l)) => bignum_float_equality(l, *r),
        (BigRational(l), BigRational(r)) => l == r,
        (BigRational(l), NumV(r)) | (NumV(r), BigRational(l)) => l.to_f64().unwrap() == *r,
        // The below should be impossible as integers/bignums freely convert into each
        // other. Similar for int/bignum/rational/bigrational.
        (Rational(_), IntV(_))
        | (IntV(_), Rational(_))
        | (Rational(_), BigNum(_))
        | (BigNum(_), Rational(_))
        | (Rational(_), BigRational(_))
        | (BigRational(_), Rational(_)) => false,
        (BigRational(_), IntV(_))
        | (IntV(_), BigRational(_))
        | (BigRational(_), BigNum(_))
        | (BigNum(_), BigRational(_)) => false,
        (IntV(_), BigNum(_)) | (BigNum(_), IntV(_)) => false,
        (Complex(x), Complex(y)) => {
            number_equality(&x.re, &y.re)? == BoolV(true)
                && number_equality(&x.im, &y.re)? == BoolV(true)
        }
        (Complex(_), _) | (_, Complex(_)) => false,
        _ => stop!(TypeMismatch => "= expects two numbers, found: {:?} and {:?}", left, right),
    };
    Ok(BoolV(result))
}

impl PartialOrd for SteelVal {
    fn partial_cmp(&self, other: &Self) -> Option<Ordering> {
        // TODO: Attempt to avoid converting to f64 for cases below as it may lead to precision loss
        // at tiny and large values.
        match (self, other) {
            // Comparison of matching `SteelVal` variants:
            (IntV(x), IntV(y)) => x.partial_cmp(y),
            (BigNum(x), BigNum(y)) => x.partial_cmp(y),
            (Rational(x), Rational(y)) => x.partial_cmp(y),
            (BigRational(x), BigRational(y)) => x.partial_cmp(y),
            (NumV(x), NumV(y)) => x.partial_cmp(y),
            (StringV(s), StringV(o)) => s.partial_cmp(o),
            (CharV(l), CharV(r)) => l.partial_cmp(r),

            // Comparison of `IntV`, means promoting to the rhs type
            (IntV(x), BigNum(y)) => x
                .to_bigint()
                .expect("integers are representable by bigint")
                .partial_cmp(y),
            (IntV(x), Rational(y)) => {
                // Since we have platform-dependent type for rational conditional compilation is required to find
                // the common ground
                #[cfg(target_pointer_width = "32")]
                {
                    let x_rational = num_rational::Rational32::new_raw(*x as i32, 1);
                    x_rational.partial_cmp(y)
                }
                #[cfg(target_pointer_width = "64")]
                {
                    let x_rational = num_rational::Rational64::new_raw(*x as i64, 1);
                    x_rational.partial_cmp(&num_rational::Rational64::new_raw(
                        *y.numer() as i64,
                        *y.denom() as i64,
                    ))
                }
            }
            (IntV(x), BigRational(y)) => {
                let x_rational = BigRational::from_integer(
                    x.to_bigint().expect("integers are representable by bigint"),
                );
                x_rational.partial_cmp(y)
            }
            (IntV(x), NumV(y)) => (*x as f64).partial_cmp(y),

            // BigNum comparisons means promoting to BigInt for integers, BigRational for ratios,
            // or Decimal otherwise
            (BigNum(x), IntV(y)) => x
                .as_ref()
                .partial_cmp(&y.to_bigint().expect("integers are representable by bigint")),
            (BigNum(x), Rational(y)) => {
                let x_big_rational = BigRational::from_integer(x.unwrap());
                let y_big_rational = BigRational::new_raw(
                    y.numer()
                        .to_bigint()
                        .expect("integers are representable by bigint"),
                    y.denom()
                        .to_bigint()
                        .expect("integers are representable by bigint"),
                );
                x_big_rational.partial_cmp(&y_big_rational)
            }
            (BigNum(x), BigRational(y)) => {
                let x_big_rational = BigRational::from_integer(x.unwrap());
                x_big_rational.partial_cmp(y)
            }
            (BigNum(x), NumV(y)) => {
                let x_decimal = BigDecimal::new(x.unwrap(), 0);
                let y_decimal_opt = BigDecimal::from_f64(*y);
                y_decimal_opt.and_then(|y_decimal| x_decimal.partial_cmp(&y_decimal))
            }

            // Rationals require rationals, regular or bigger versions; for float it will be divided to float as well
            (Rational(x), IntV(y)) => {
                // Same as before, but opposite direction
                #[cfg(target_pointer_width = "32")]
                {
                    let y_rational = num_rational::Rational32::new_raw(*y as i32, 1);
                    x.partial_cmp(&y_rational)
                }
                #[cfg(target_pointer_width = "64")]
                {
                    let y_rational = num_rational::Rational64::new_raw(*y as i64, 1);
                    num_rational::Rational64::new_raw(*x.numer() as i64, *x.denom() as i64)
                        .partial_cmp(&y_rational)
                }
            }
            (Rational(x), BigNum(y)) => {
                let x_big_rational = BigRational::new_raw(
                    x.numer()
                        .to_bigint()
                        .expect("integers are representable by bigint"),
                    x.denom()
                        .to_bigint()
                        .expect("integers are representable by bigint"),
                );
                let y_big_rational = BigRational::from_integer(y.unwrap());
                x_big_rational.partial_cmp(&y_big_rational)
            }
            (Rational(x), BigRational(y)) => {
                let x_big_rational = BigRational::new_raw(
                    x.numer()
                        .to_bigint()
                        .expect("integers are representable by bigint"),
                    x.denom()
                        .to_bigint()
                        .expect("integers are representable by bigint"),
                );
                x_big_rational.partial_cmp(y)
            }
            (Rational(x), NumV(y)) => (*x.numer() as f64 / *x.denom() as f64).partial_cmp(y),

            // The most capacious set, but need to cover float case with BigDecimal anyways
            (BigRational(x), IntV(y)) => {
                let y_rational = BigRational::from_integer(
                    y.to_bigint().expect("integers are representable by bigint"),
                );
                x.as_ref().partial_cmp(&y_rational)
            }
            (BigRational(x), BigNum(y)) => {
                let y_big_rational = BigRational::from_integer(y.unwrap());
                x.as_ref().partial_cmp(&y_big_rational)
            }
            (BigRational(x), Rational(y)) => {
                let y_big_rational = BigRational::new_raw(
                    y.numer()
                        .to_bigint()
                        .expect("integers are representable by bigint"),
                    y.denom()
                        .to_bigint()
                        .expect("integers are representable by bigint"),
                );
                x.as_ref().partial_cmp(&y_big_rational)
            }
            (BigRational(x), NumV(y)) => {
                let x_decimal =
                    BigDecimal::new(x.numer().clone(), 0) / BigDecimal::new(x.denom().clone(), 0);
                let y_decimal_opt = BigDecimal::from_f64(*y);
                y_decimal_opt.and_then(|y_decimal| x_decimal.partial_cmp(&y_decimal))
            }

            // The opposite of all float cases above
            (NumV(x), IntV(y)) => x.partial_cmp(&(*y as f64)),
            (NumV(x), BigNum(y)) => {
                let x_decimal_opt = BigDecimal::from_f64(*x);
                let y_decimal = BigDecimal::new(y.unwrap(), 0);
                x_decimal_opt.and_then(|x_decimal| x_decimal.partial_cmp(&y_decimal))
            }
            (NumV(x), Rational(y)) => x.partial_cmp(&(*y.numer() as f64 / *y.denom() as f64)),
            (NumV(x), BigRational(y)) => {
                let x_decimal_opt = BigDecimal::from_f64(*x);
                let y_decimal =
                    BigDecimal::new(y.numer().clone(), 0) / BigDecimal::new(y.denom().clone(), 0);
                x_decimal_opt.and_then(|x_decimal| x_decimal.partial_cmp(&y_decimal))
            }

            (l, r) => {
                // All real numbers (not complex) should have order defined.
                debug_assert!(
                    !(realp(l) && realp(r)),
                    "Numbers {l:?} and {r:?} should implement partial_cmp"
                );
                // Unimplemented for other types
                None
            }
        }
    }
}

pub(crate) struct SteelValDisplay<'a>(pub(crate) &'a SteelVal);

impl<'a> fmt::Display for SteelValDisplay<'a> {
    fn fmt(&self, f: &mut fmt::Formatter) -> fmt::Result {
        CycleDetector::detect_and_display_cycles(self.0, f, false)
    }
}

impl fmt::Display for SteelVal {
    fn fmt(&self, f: &mut fmt::Formatter) -> fmt::Result {
        CycleDetector::detect_and_display_cycles(self, f, true)
    }
}

impl fmt::Debug for SteelVal {
    fn fmt(&self, f: &mut fmt::Formatter) -> fmt::Result {
        // at the top level, print a ' if we are
        // trying to print a symbol or list
        match self {
            SymbolV(_) | ListV(_) | VectorV(_) => write!(f, "'")?,
            _ => (),
        };
        // display_helper(self, f)

        CycleDetector::detect_and_display_cycles(self, f, true)
    }
}

#[cfg(test)]
mod or_else_tests {

    use super::*;

    #[cfg(all(feature = "std", feature = "sync", not(feature = "imbl")))]
    use im::vector;

    #[cfg(all(feature = "std", feature = "sync", feature = "imbl"))]
    use imbl::vector;

    #[cfg(all(feature = "std", not(feature = "sync")))]
    use im_rc::vector;

    #[test]
    fn bool_or_else_test_good() {
        let input = SteelVal::BoolV(true);
        assert_eq!(input.bool_or_else(throw!(Generic => "test")).unwrap(), true);
    }

    #[test]
    fn bool_or_else_test_bad() {
        let input = SteelVal::CharV('f');
        assert!(input.bool_or_else(throw!(Generic => "test")).is_err());
    }

    #[test]
    fn num_or_else_test_good() {
        let input = SteelVal::NumV(10.0);
        assert_eq!(input.num_or_else(throw!(Generic => "test")).unwrap(), 10.0);
    }

    #[test]
    fn num_or_else_test_bad() {
        let input = SteelVal::CharV('f');
        assert!(input.num_or_else(throw!(Generic => "test")).is_err());
    }

    #[test]
    fn char_or_else_test_good() {
        let input = SteelVal::CharV('f');
        assert_eq!(input.char_or_else(throw!(Generic => "test")).unwrap(), 'f');
    }

    #[test]
    fn char_or_else_test_bad() {
        let input = SteelVal::NumV(10.0);
        assert!(input.char_or_else(throw!(Generic => "test")).is_err());
    }

    #[test]
    fn vector_or_else_test_good() {
        let input: SteelVal = vector![SteelVal::IntV(1)].into();
        assert_eq!(
            input.vector_or_else(throw!(Generic => "test")).unwrap(),
            vector![SteelVal::IntV(1)]
        );
    }

    #[test]
    fn vector_or_else_bad() {
        let input = SteelVal::CharV('f');
        assert!(input.vector_or_else(throw!(Generic => "test")).is_err());
    }

    #[test]
    fn void_or_else_test_good() {
        let input = SteelVal::Void;
        assert_eq!(input.void_or_else(throw!(Generic => "test")).unwrap(), ())
    }

    #[test]
    fn void_or_else_test_bad() {
        let input = SteelVal::StringV("foo".into());
        assert!(input.void_or_else(throw!(Generic => "test")).is_err());
    }

    #[test]
    fn string_or_else_test_good() {
        let input = SteelVal::StringV("foo".into());
        let expected = "foo";
        assert_eq!(
            input.string_or_else(throw!(Generic => "test")).unwrap(),
            expected
        );
    }

    #[test]
    fn string_or_else_test_bad() {
        let input = SteelVal::Void;
        assert!(input.string_or_else(throw!(Generic => "test")).is_err())
    }

    #[test]
    fn symbol_or_else_test_good() {
        let input = SteelVal::SymbolV("foo".into());
        let expected = "foo";
        assert_eq!(
            input.symbol_or_else(throw!(Generic => "test")).unwrap(),
            expected
        );
    }

    #[test]
    fn symbol_or_else_test_bad() {
        let input = SteelVal::Void;
        assert!(input.symbol_or_else(throw!(Generic => "test")).is_err())
    }

    #[test]
    fn num_and_char_are_not_ordered() {
        assert_eq!(SteelVal::IntV(0).partial_cmp(&SteelVal::CharV('0')), None);
        assert_eq!(SteelVal::NumV(0.0).partial_cmp(&SteelVal::CharV('0')), None);
        assert_eq!(
            SteelVal::BigNum(Gc::new(BigInt::default())).partial_cmp(&SteelVal::CharV('0')),
            None
        );
    }

    #[test]
    fn number_cmp() {
        let less_cases = [
            (SteelVal::IntV(-10), SteelVal::IntV(1)),
            (
                SteelVal::IntV(-10),
                SteelVal::BigNum(Gc::new(BigInt::from(1))),
            ),
            (SteelVal::NumV(-10.0), SteelVal::IntV(1)),
            (SteelVal::IntV(-10), SteelVal::NumV(1.0)),
            (
                SteelVal::BigNum(Gc::new(BigInt::from(-10))),
                SteelVal::BigNum(Gc::new(BigInt::from(1))),
            ),
            (
                SteelVal::NumV(-10.0),
                SteelVal::BigNum(Gc::new(BigInt::from(1))),
            ),
        ];
        for (l, r) in less_cases {
            assert_eq!(l.partial_cmp(&r), Some(Ordering::Less));
            assert_eq!(r.partial_cmp(&l), Some(Ordering::Greater));
        }
        let equal_cases = [
            SteelVal::IntV(-10),
            SteelVal::NumV(-10.0),
            SteelVal::BigNum(Gc::new(BigInt::from(-10))),
            // Added to test that the number is equal even if it points to a different object.
            SteelVal::BigNum(Gc::new(BigInt::from(-10))),
        ]
        .into_iter();
        for (l, r) in equal_cases.clone().zip(equal_cases.clone()) {
            assert_eq!(l.partial_cmp(&r), Some(Ordering::Equal));
        }
    }
}<|MERGE_RESOLUTION|>--- conflicted
+++ resolved
@@ -1,4 +1,7 @@
-#![cfg_attr(not(feature = "std"), allow(dead_code, unused_imports, unused_variables))]
+#![cfg_attr(
+    not(feature = "std"),
+    allow(dead_code, unused_imports, unused_variables)
+)]
 
 pub mod cycles;
 
@@ -29,17 +32,16 @@
         closed::{Heap, HeapRef, MarkAndSweepContext},
         functions::{BoxedDynFunction, ByteCodeLambda},
         lazy_stream::LazyStream,
-<<<<<<< HEAD
-=======
         lists::Pair,
-        port::{SendablePort, SteelPort},
->>>>>>> ee5c58b8
         structs::{SerializableUserDefinedStruct, UserDefinedStruct},
         transducers::{Reducer, Transducer},
     },
 };
-use alloc::{borrow::ToOwned, boxed::Box, format, rc::Rc, string::String, sync::Arc, vec, vec::IntoIter, vec::Vec};
 use alloc::string::ToString;
+use alloc::{
+    borrow::ToOwned, boxed::Box, format, rc::Rc, string::String, sync::Arc, vec, vec::IntoIter,
+    vec::Vec,
+};
 use core::{
     any::{Any, TypeId},
     cell::RefCell,
