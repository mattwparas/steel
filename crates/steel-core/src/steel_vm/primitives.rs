--- conflicted
+++ resolved
@@ -4,20 +4,12 @@
     engine::Engine,
     register_fn::RegisterFn,
     vm::{
-<<<<<<< HEAD
-        get_test_mode, list_modules, set_test_mode, threads::SERIALIZE_THREAD_DEFINITION, VmCore,
-        CALL_CC_DEFINITION, CALL_WITH_EXCEPTION_HANDLER_DEFINITION, DEBUG_GLOBALS_DEFINITION,
-        EVAL_DEFINITION, EVAL_FILE_DEFINITION, EVAL_STRING_DEFINITION,
-        EXPAND_SYNTAX_CASE_DEFINITION, EXPAND_SYNTAX_OBJECTS_DEFINITION, INSPECT_DEFINITION,
-        MACRO_CASE_BINDINGS_DEFINITION, MATCH_SYNTAX_CASE_DEFINITION,
-=======
         get_test_mode, list_modules, set_test_mode, VmCore, CALLSTACK_HYDRATE_NAMES_DEFINITION,
         CALL_CC_DEFINITION, CALL_WITH_EXCEPTION_HANDLER_DEFINITION, DUMP_PROFILER_DEFINITION,
         EVAL_DEFINITION, EVAL_FILE_DEFINITION, EVAL_STRING_DEFINITION,
         EXPAND_SYNTAX_CASE_DEFINITION, EXPAND_SYNTAX_OBJECTS_DEFINITION, INSPECT_DEFINITION,
         MACRO_CASE_BINDINGS_DEFINITION, MAKE_CALLSTACK_PROFILER_DEFINITION,
         MATCH_SYNTAX_CASE_DEFINITION, SAMPLE_STACKS_DEFINITION,
->>>>>>> a020a1e1
     },
 };
 use crate::{
@@ -66,7 +58,10 @@
     },
     steel_vm::{
         builtin::{get_function_metadata, get_function_name, BuiltInFunctionType},
-        vm::threads::threading_module,
+        vm::{
+            threads::{threading_module, SERIALIZE_THREAD_DEFINITION},
+            DEBUG_GLOBALS_DEFINITION,
+        },
     },
     values::{
         closed::{HeapRef, MAKE_WEAK_BOX_DEFINITION, WEAK_BOX_VALUE_DEFINITION},
@@ -523,14 +518,11 @@
         },
     );
 
-<<<<<<< HEAD
     module.register_fn("%doc?", BuiltInModule::get_doc);
     module.register_value("%list-modules!", SteelVal::BuiltIn(list_modules));
     module.register_fn("%module/lookup-function", BuiltInModule::search);
     module.register_fn("%string->render-markdown", render_as_md);
     module.register_fn(
-=======
-    engine.register_fn(
         "#%module-add-doc",
         |module: &mut BuiltInModule, name: SteelString, value: String| {
             module.register_doc(
@@ -540,12 +532,7 @@
         },
     );
 
-    engine.register_fn("%doc?", BuiltInModule::get_doc);
-    engine.register_value("%list-modules!", SteelVal::BuiltIn(list_modules));
-    engine.register_fn("%module/lookup-function", BuiltInModule::search);
-    engine.register_fn("%string->render-markdown", render_as_md);
-    engine.register_fn(
->>>>>>> a020a1e1
+    module.register_fn(
         "%module-bound-identifiers->list",
         BuiltInModule::bound_identifiers,
     );
