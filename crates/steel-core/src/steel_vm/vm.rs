--- conflicted
+++ resolved
@@ -309,17 +309,10 @@
     // actually any references to this still in existence. Functions should probably hold a direct
     // reference to the existing thread in which it was created, and if passed in externally by
     // another run time, we can nuke it?
-<<<<<<< HEAD
-    spans: fxhash::FxHashMap<usize, Shared<[Span]>>,
+    spans: fxhash::FxHashMap<u32, Shared<[Span]>>,
     // Keep these around - each thread keeps track of the instructions on the bytecode object, but we shouldn't
     // need to dereference that until later? When we actually move to that
-    instructions: fxhash::FxHashMap<usize, Shared<[DenseInstruction]>>,
-=======
-    spans: fxhash::FxHashMap<u32, Rc<[Span]>>,
-    // Keep these around - each thread keeps track of the instructions on the bytecode object, but we shouldn't
-    // need to dereference that until later? When we actually move to that
-    instructions: fxhash::FxHashMap<u32, Rc<[DenseInstruction]>>,
->>>>>>> c057a362
+    instructions: fxhash::FxHashMap<u32, Shared<[DenseInstruction]>>,
 }
 
 impl SteelThread {
