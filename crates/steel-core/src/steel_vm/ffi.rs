--- conflicted
+++ resolved
@@ -163,11 +163,7 @@
 
 impl Custom for OpaqueFFIValueReturn {
     fn fmt(&self) -> Option<std::result::Result<String, std::fmt::Error>> {
-<<<<<<< HEAD
         Some(Ok(self.inner.obj_ffi_fmt().into_string()))
-=======
-        Some(Ok("#<OpaqueFFIValue>".to_string()))
->>>>>>> 96175bcd
     }
 }
 
