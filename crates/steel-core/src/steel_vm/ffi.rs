use std::{
    borrow::Cow,
    cell::RefCell,
    marker::PhantomData,
    sync::{Arc, Mutex},
};

use crate::{
    gc::{
        shared::{ScopedWriteContainer, ShareableMut},
        Gc,
    },
    rerrs::ErrorKind,
    rvals::{
<<<<<<< HEAD
        as_underlying_type_mut, Custom, CustomType, FutureResult, IntoSteelVal,
        MaybeSendSyncStatic, Result, SteelHashMap, SteelVal,
=======
        as_underlying_type_mut, Custom, CustomType, FutureResult, IntoSteelVal, Result,
        SteelByteVector, SteelHashMap, SteelVal,
>>>>>>> c057a362
    },
    values::functions::{BoxedDynFunction, StaticOrRcStr},
    SteelErr,
};

use abi_stable::{
    sabi_trait::TD_CanDowncast,
    std_types::{
        RArc, RBoxError, RCowStr, RHashMap, RResult, RSlice, RSliceMut, RStr, RString, RVec, Tuple2,
    },
    RMut, StableAbi,
};
use futures_util::FutureExt;

use crate::values::HashMap;
pub use async_ffi::{FfiFuture, FutureExt as FfiFutureExt};

#[macro_export]
macro_rules! ffi_try {
    ($result:expr) => {
        match $result {
            RResult::ROk(v) => v,
            RResult::RErr(e) => return RResult::RErr(e),
        }
    };
}

/// This creates an external module this is _mostly_ safe.
#[repr(C)]
#[derive(StableAbi, Debug)]
pub struct FFIModule {
    // Name of the module - let this be set by the dylib
    name: RString,
    values: RHashMap<RString, FFIValue>,
    docs: RBox<FFIInternalDocumentation>,
}

impl FFIModule {
    pub fn new<T: Into<RString>>(name: T) -> Self {
        Self {
            name: name.into(),
            values: RHashMap::default(),
            docs: RBox::new(FFIInternalDocumentation::new()),
        }
    }

    pub fn register_value<T: Into<FFIValue>>(&mut self, name: &str, value: T) -> &mut Self {
        self.values.insert(RString::from(name), value.into());
        self
    }
}

#[abi_stable::sabi_trait]
pub trait RFn<'a, In, Out>: Sync + Send {
    fn call(&self, input: In) -> Out;
}
impl<'a, In: StableAbi + 'a, Out: StableAbi, F: Fn(In) -> Out + Send + Sync> RFn<'a, In, Out>
    for F
{
    fn call(&self, input: In) -> Out {
        (self)(input)
    }
}

#[cfg(feature = "sync")]
#[abi_stable::sabi_trait]
pub trait OpaqueObject: Send + Sync {}

#[cfg(not(feature = "sync"))]
pub trait OpaqueObject {}

// Blanket implement this for all things that implement Custom!
impl<T: Custom + MaybeSendSyncStatic> OpaqueObject for T {}

// TODO: Swap this implementation with the above.
#[repr(C)]
// #[derive(Clone)]
#[derive(StableAbi)]
pub struct OpaqueFFIValueReturn {
    pub inner: OpaqueObject_TO<'static, RBox<()>>,
}

impl Custom for OpaqueFFIValueReturn {
    fn fmt(&self) -> Option<std::result::Result<String, std::fmt::Error>> {
        Some(Ok(format!("#<OpaqueFFIValue>")))
    }
}

use crate::steel_vm::register_fn::SendSyncStatic;

pub trait RegisterFFIFn<FN, ARGS, RET> {
    fn register_fn(&mut self, name: &str, func: FN) -> &mut Self;
}

pub trait IntoFFIVal: Sized {
    fn into_ffi_val(self) -> RResult<FFIValue, RBoxError>;
}

pub trait IntoFFIArg: Sized {
    fn into_ffi_arg(&self) -> RResult<FFIArg, RBoxError>;
}

pub trait FromFFIArg<'a>: Sized {
    fn from_ffi_arg(val: FFIArg<'a>) -> RResult<Self, RBoxError>;
}

// Probably can do a blanket impl here?
pub trait FromFFIVal: Sized {
    fn from_ffi_val(val: FFIValue) -> RResult<Self, RBoxError>;
}

fn ffi_error(message: Cow<'static, str>) -> RBoxError {
    let error: Box<dyn std::error::Error + Send + Sync> = message.into();

    RBoxError::from_box(error)
}

// FFI Conversions for primitives
macro_rules! conversion_error {
    ($name:tt, $val:expr) => {
        RResult::RErr(ffi_error(
            format!(
                "Value unable to be converted to {}: {:?}",
                stringify!($name),
                $val
            )
            .into(),
        ))
    };
}

impl<T: IntoFFIVal, E: IntoFFIVal + std::fmt::Debug> IntoFFIVal for std::result::Result<T, E> {
    fn into_ffi_val(self) -> RResult<FFIValue, RBoxError> {
        match self {
            Ok(v) => v.into_ffi_val(),
            Err(e) => {
                let error: Box<dyn std::error::Error + Send + Sync> = format!("{:?}", e).into();

                RResult::RErr(RBoxError::from_box(error))
            }
        }
    }
}

impl<T: IntoFFIVal> IntoFFIVal for Option<T> {
    fn into_ffi_val(self) -> RResult<FFIValue, RBoxError> {
        match self {
            Some(value) => value.into_ffi_val(),
            None => RResult::ROk(FFIValue::BoolV(false)),
        }
    }
}

impl FromFFIVal for bool {
    fn from_ffi_val(val: FFIValue) -> RResult<Self, RBoxError> {
        if let FFIValue::BoolV(b) = val {
            RResult::ROk(b)
        } else {
            conversion_error!(boolean, val)
        }
    }
}

impl From<bool> for FFIValue {
    fn from(value: bool) -> Self {
        FFIValue::BoolV(value)
    }
}

// Blanket implementation
impl<T: Into<FFIValue>> IntoFFIVal for T {
    fn into_ffi_val(self) -> RResult<FFIValue, RBoxError> {
        RResult::ROk(self.into())
    }
}

// use async_ffi::FutureExt as FFIFutureExt;
// impl<F: Future<Output = FFIValue>> IntoFFIVal for F {
//     fn into_ffi_val(self) -> RResult<FFIValue, RBoxError> {
//         RResult::ROk(FFIValue::Future {
//             fut: self.into_ffi(),
//         })
//     }
// }

// impl<T: IntoFFIVal, F: Future<Output = T>> From<F> for FFIValue {
//     fn from(value: F) -> FFIValue {
//         todo!()
//     }
// }

impl From<FfiFuture<RResult<FFIValue, RBoxError>>> for FFIValue {
    fn from(value: FfiFuture<RResult<FFIValue, RBoxError>>) -> Self {
        FFIValue::Future {
            fut: SyncFfiFuture { fut: value },
        }
    }
}

impl FromFFIVal for RString {
    fn from_ffi_val(val: FFIValue) -> RResult<Self, RBoxError> {
        if let FFIValue::StringV(s) = val {
            RResult::ROk(s)
        } else {
            conversion_error!(string, val)
        }
    }
}

impl FromFFIVal for String {
    fn from_ffi_val(val: FFIValue) -> RResult<Self, RBoxError> {
        if let FFIValue::StringV(s) = val {
            RResult::ROk(s.into_string())
        } else {
            conversion_error!(string, val)
        }
    }
}

impl<'a> FromFFIArg<'a> for String {
    fn from_ffi_arg(val: FFIArg<'a>) -> RResult<Self, RBoxError> {
        match val {
            FFIArg::StringV(s) => RResult::ROk(s.into_string()),
            FFIArg::StringRef(s) => RResult::ROk(s.to_string()),
            _ => conversion_error!(string, val),
        }
    }
}

impl<'a> FromFFIArg<'a> for &'a str {
    fn from_ffi_arg(val: FFIArg<'a>) -> RResult<Self, RBoxError> {
        match val {
            FFIArg::StringRef(s) => RResult::ROk(s.as_str()),
            _ => conversion_error!(string, val),
        }
    }
}

impl<'a> FromFFIArg<'a> for RMut<'a, RString> {
    fn from_ffi_arg(val: FFIArg<'a>) -> RResult<Self, RBoxError> {
        match val {
            FFIArg::StringMutRef(s) => RResult::ROk(s.string),
            _ => conversion_error!(string, val),
        }
    }
}

impl<'a> FromFFIArg<'a> for RSliceMut<'a, FFIValue> {
    fn from_ffi_arg(val: FFIArg<'a>) -> RResult<Self, RBoxError> {
        if let FFIArg::VectorRef(v) = val {
            RResult::ROk(v.vec)
        } else {
            conversion_error!(vec_slice, val)
        }
    }
}

// TODO: Handle this properly for overflow
impl From<usize> for FFIValue {
    fn from(value: usize) -> Self {
        FFIValue::IntV(value as isize)
    }
}

impl From<String> for FFIValue {
    fn from(value: String) -> Self {
        FFIValue::StringV(RString::from(value))
    }
}

impl FromFFIVal for f64 {
    fn from_ffi_val(val: FFIValue) -> RResult<Self, RBoxError> {
        if let FFIValue::NumV(n) = val {
            RResult::ROk(n)
        } else {
            conversion_error!(f64, val)
        }
    }
}

impl From<f64> for FFIValue {
    fn from(value: f64) -> Self {
        FFIValue::NumV(value)
    }
}

// This is super spooky...
impl FromFFIVal for usize {
    fn from_ffi_val(val: FFIValue) -> RResult<Self, RBoxError> {
        if let FFIValue::IntV(i) = val {
            RResult::ROk(i as usize)
        } else {
            conversion_error!(isize, val)
        }
    }
}

impl<'a> FromFFIArg<'a> for usize {
    fn from_ffi_arg(val: FFIArg<'a>) -> RResult<Self, RBoxError> {
        if let FFIArg::IntV(i) = val {
            if i < 0 {
                conversion_error!(usize, val)
            } else {
                RResult::ROk(i as usize)
            }
        } else {
            conversion_error!(usize, val)
        }
    }
}

impl<'a> FromFFIArg<'a> for char {
    fn from_ffi_arg(val: FFIArg<'a>) -> RResult<Self, RBoxError> {
        if let FFIArg::CharV { c } = val {
            RResult::ROk(c)
        } else {
            conversion_error!(usize, val)
        }
    }
}

impl FromFFIVal for isize {
    fn from_ffi_val(val: FFIValue) -> RResult<Self, RBoxError> {
        if let FFIValue::IntV(i) = val {
            RResult::ROk(i)
        } else {
            conversion_error!(isize, val)
        }
    }
}

impl From<isize> for FFIValue {
    fn from(value: isize) -> Self {
        FFIValue::IntV(value)
    }
}

impl FromFFIVal for () {
    fn from_ffi_val(val: FFIValue) -> RResult<Self, RBoxError> {
        if let FFIValue::Void = val {
            RResult::ROk(())
        } else {
            conversion_error!((), val)
        }
    }
}

impl From<()> for FFIValue {
    fn from(_: ()) -> Self {
        FFIValue::Void
    }
}

impl<'a, T: FromFFIArg<'a>> FromFFIArg<'a> for Vec<T> {
    fn from_ffi_arg(val: FFIArg<'a>) -> RResult<Self, RBoxError> {
        if let FFIArg::Vector(v) = val {
            let mut collected = Vec::with_capacity(v.len());

            for value in v {
                match T::from_ffi_arg(value) {
                    RResult::ROk(v) => collected.push(v),
                    RResult::RErr(r) => return RResult::RErr(r),
                }
            }

            RResult::ROk(collected)
        } else {
            conversion_error!(Vec, val)
        }
    }
}

impl<T: FromFFIVal> FromFFIVal for Vec<T> {
    fn from_ffi_val(val: FFIValue) -> RResult<Self, RBoxError> {
        if let FFIValue::Vector(v) = val {
            let mut collected = Vec::with_capacity(v.len());

            for value in v {
                match T::from_ffi_val(value) {
                    RResult::ROk(v) => collected.push(v),
                    RResult::RErr(r) => return RResult::RErr(r),
                }
            }

            RResult::ROk(collected)
        } else {
            conversion_error!(Vec, val)
        }
    }
}

impl FromFFIVal for FFIValue {
    fn from_ffi_val(val: FFIValue) -> RResult<Self, RBoxError> {
        RResult::ROk(val)
    }
}

// impl<T: FromFFIVal, E: FromFFIVal> FromFFIVal for std::result::Result<T, E> {
//     fn from_ffi_val(val: FFIValue) -> RResult<Self, RBoxError> {
//         todo!()
//     }
// }

impl<'a> FromFFIArg<'a> for FFIArg<'a> {
    fn from_ffi_arg(val: FFIArg<'a>) -> RResult<Self, RBoxError> {
        RResult::ROk(val)
    }
}

// TODO: I think we can get rid of the unnecessary cloning... maybe?
// impl<T: Custom + Clone + 'static> FromFFIVal for T {
//     fn from_ffi_val(val: FFIValue) -> RResult<Self, RBoxError> {
//         if let FFIValue::Custom { custom } = &val {
//             if let Some(underlying) = as_underlying_type::<T>(custom.inner.borrow().as_ref()) {
//                 return RResult::ROk(underlying.clone());
//             }
//         }
//         conversion_error!(Opaque, val)
//     }
// }

// Convert this directly to the type we want on the way out
impl<T: OpaqueObject + MaybeSendSyncStatic> From<T> for FFIValue {
    fn from(value: T) -> Self {
        FFIValue::Custom {
            custom: OpaqueFFIValueReturn {
                inner: OpaqueObject_TO::from_value(value, TD_CanDowncast),
            },
        }
    }
}

pub struct Wrapper<ARGS>(PhantomData<ARGS>);
pub struct WrapperRef<ARGS>(PhantomData<ARGS>);
pub struct WrapperMut<ARGS>(PhantomData<ARGS>);
pub struct WrapperMutRef<ARGS>(PhantomData<ARGS>);

// pub trait AsRefFFIVal: Sized {
//     type Nursery: Default;

//     fn as_ref<'b, 'a: 'b>(
//         val: &'a FFIValue,
//         _nursery: &'a mut Self::Nursery,
//     ) -> RResult<SRef<'b, Self>, RBoxError>;

//     fn as_mut_ref<'b, 'a: 'b>(val: &'a FFIValue) -> RResult<RefMut<'b, Self>, RBoxError>;
// }

pub trait AsRefFFIVal: Sized {
    fn as_ref<'b, 'a: 'b, 'c>(val: &'a FFIArg<'c>) -> RResult<&'b Self, RBoxError>;
    fn as_mut_ref<'b, 'a: 'b, 'c>(val: &'a mut FFIArg<'c>) -> RResult<&'b mut Self, RBoxError>;
}

// impl<T: CustomType + 'static> AsRefFFIVal for T {
//     type Nursery = ();

//     fn as_ref<'b, 'a: 'b>(
//         val: &'a FFIValue,
//         _nursery: &'a mut Self::Nursery,
//     ) -> RResult<SRef<'b, Self>, RBoxError> {
//         if let FFIValue::Custom { custom } = val {
//             let res = Ref::map(custom.inner.borrow(), |x| x.as_any_ref());

//             if res.is::<T>() {
//                 return RResult::ROk(SRef::Owned(Ref::map(res, |x| {
//                     x.downcast_ref::<T>().unwrap()
//                 })));
//             }
//         }

//         return conversion_error!(OpaqueFFIValue, val);
//     }

//     fn as_mut_ref<'b, 'a: 'b>(val: &'a FFIValue) -> RResult<RefMut<'b, Self>, RBoxError> {
//         if let FFIValue::Custom { custom } = val {
//             let res = RefMut::map(custom.inner.borrow_mut(), |x| x.as_any_ref_mut());

//             if res.is::<T>() {
//                 return RResult::ROk(RefMut::map(res, |x| x.downcast_mut::<T>().unwrap()));
//             }
//         }

//         return conversion_error!(OpaqueFFIValue, val);
//     }
// }

impl<T: OpaqueObject + 'static> AsRefFFIVal for T {
    fn as_ref<'b, 'a: 'b, 'c>(val: &'a FFIArg<'c>) -> RResult<&'b Self, RBoxError> {
        if let FFIArg::CustomRef(CustomRef { custom, .. }) = val {
            let downcast = custom.get().obj.downcast_as::<T>();

            match downcast {
                Ok(v) => return RResult::ROk(v),
                Err(e) => return conversion_error!(OpaqueFFIValue, e),
            }
        }

        return conversion_error!(OpaqueFFIValue, val);
    }

    fn as_mut_ref<'b, 'a: 'b, 'c>(val: &'a mut FFIArg<'c>) -> RResult<&'b mut Self, RBoxError> {
        if let FFIArg::CustomRef(CustomRef { custom, .. }) = val {
            // let res = RefMut::map(custom.inner.borrow_mut(), |x| x.as_any_ref_mut());

            // if res.is::<T>() {
            //     return RResult::ROk(RefMut::map(res, |x| x.downcast_mut::<T>().unwrap()));
            // }

            // todo!()

            // RArc::get_mut()

            let downcast = custom.get_mut().obj.downcast_as_mut::<T>();

            match downcast {
                Ok(v) => return RResult::ROk(v),
                Err(e) => {
                    return RResult::RErr(ffi_error(
                        format!("Value unable to be converted to Opaque: {:?}", e).into(),
                    ));
                }
            }
        }

        return conversion_error!(OpaqueFFIValue, val);
    }
}

impl From<RVec<FFIValue>> for FFIValue {
    fn from(value: RVec<FFIValue>) -> Self {
        FFIValue::Vector(value)
    }
}

impl<T: IntoFFIVal> IntoFFIVal for Vec<T> {
    fn into_ffi_val(self) -> RResult<FFIValue, RBoxError> {
        let mut output = RVec::with_capacity(self.len());

        for value in self {
            output.push(ffi_try!(value.into_ffi_val()));
        }

        RResult::ROk(FFIValue::Vector(output))
    }
}

impl IntoFFIVal for RResult<FFIValue, RBoxError> {
    fn into_ffi_val(self) -> RResult<FFIValue, RBoxError> {
        self
    }
}

// Implementing FFI value conversion layers...
impl<RET: IntoFFIVal, SELF: AsRefFFIVal, FN: Fn(&SELF) -> RET + SendSyncStatic>
    RegisterFFIFn<FN, WrapperRef<(SELF,)>, RET> for FFIModule
{
    fn register_fn(&mut self, name: &str, func: FN) -> &mut Self {
        let f = move |args: RSliceMut<'static, FFIArg<'static>>| -> RResult<FFIValue, RBoxError> {
            if args.len() != 1 {
                let error: Box<dyn std::error::Error + Send + Sync> = "arity mismatch".into();

                let rbox = RBoxError::from_box(error);

                return RResult::RErr(rbox);
            }

            let mut arg_iter = args.into_iter();
            let rarg1 = arg_iter.next().unwrap();

            let arg1 = ffi_try!(<SELF>::as_ref(&rarg1));

            let res = func(&arg1);

            res.into_ffi_val()
        };

        self.register_value(
            name,
            FFIValue::BoxedFunction(RBox::new(FFIBoxedDynFunction {
                name: RString::from(name),
                arity: 0,
                function: RFn_TO::from_ptr(RArc::new(f), TD_CanDowncast),
            })),
        );

        self
    }
}

macro_rules! impl_register_fn_ffi {
    ($arg_count:expr => $($param:ident: $idx:expr),*) => {
        impl<
            $($param: FromFFIArg<'static>,)*
            FN: Fn($($param),*) -> RET + SendSyncStatic,
            RET: IntoFFIVal
        > RegisterFFIFn<FN, Wrapper<($($param,)*)>, RET> for FFIModule {
            fn register_fn(&mut self, name: &str, func: FN) -> &mut Self {
                let f = move |args: RSliceMut<'static, FFIArg<'static>>| -> RResult<FFIValue, RBoxError> {
                    if args.len() != $arg_count {
                        let error: Box<dyn std::error::Error + Send + Sync> = format!("arity mismatch: expected: {}, found: {}", $arg_count, args.len()).into();

                        let rbox = RBoxError::from_box(error);

                        return RResult::RErr(rbox);
                    }

                    let mut arg_iter = args.into_iter();
                    let res = func($(ffi_try!(<$param>::from_ffi_arg(std::mem::replace(arg_iter.next().unwrap(), FFIArg::Void))),)*);

                    // let res = func($({
                    //     ffi_try!(<$param>::from_ffi_val());
                    // },)*);

                    res.into_ffi_val()
                };

                self.register_value(
                    name,
                    FFIValue::BoxedFunction(RBox::new(FFIBoxedDynFunction {
                        name: RString::from(name),
                        arity: 0,
                        // function: Arc::new(f),
                        function: RFn_TO::from_ptr(RArc::new(f), TD_CanDowncast),
                    })),
                );

                self
            }
        }


        impl<RET: IntoFFIVal, SELF: AsRefFFIVal, $($param: FromFFIArg<'static>,)* FN: Fn(&mut SELF, $($param),*) -> RET + SendSyncStatic>
            RegisterFFIFn<FN, WrapperMutRef<(SELF, $($param,)*)>, RET> for FFIModule
        {
            fn register_fn(&mut self, name: &str, func: FN) -> &mut Self {
                let f = move |args: RSliceMut<'static, FFIArg<'static>>| -> RResult<FFIValue, RBoxError> {
                    if  args.len() != $arg_count + 1 {
                        let error: Box<dyn std::error::Error + Send + Sync> = "arity mismatch".into();

                        let rbox = RBoxError::from_box(error);

                        return RResult::RErr(rbox);
                    }

                    let mut arg_iter = args.into_iter();
                    let mut rarg1 = arg_iter.next().unwrap();

                    let mut arg1 = ffi_try!(<SELF>::as_mut_ref(&mut rarg1));

                    let res = func(&mut arg1, $(ffi_try!(<$param>::from_ffi_arg(std::mem::replace(arg_iter.next().unwrap(), FFIArg::Void))),)*);

                    res.into_ffi_val()
                };

                self.register_value(
                    name,
                    FFIValue::BoxedFunction(RBox::new(FFIBoxedDynFunction {
                        name: RString::from(name),
                        arity: 0,
                        // function: Arc::new(f),
                        function: RFn_TO::from_ptr(RArc::new(f), TD_CanDowncast),
                    })),
                );

                self
            }
        }


        impl<RET: IntoFFIVal, SELF: AsRefFFIVal, $($param: FromFFIArg<'static>,)* FN: Fn(&SELF, $($param),*) -> RET + SendSyncStatic>
            RegisterFFIFn<FN, WrapperRef<(SELF, $($param,)*)>, RET> for FFIModule
        {
            fn register_fn(&mut self, name: &str, func: FN) -> &mut Self {
                let f = move |args: RSliceMut<'static, FFIArg<'static>>| -> RResult<FFIValue, RBoxError> {
                    if args.len() != $arg_count + 1 {
                        let error: Box<dyn std::error::Error + Send + Sync> = "arity mismatch".into();

                        let rbox = RBoxError::from_box(error);

                        return RResult::RErr(rbox);
                    }

                    let mut arg_iter = args.into_iter();
                    let mut rarg1 = arg_iter.next().unwrap();

                    let mut arg1 = ffi_try!(<SELF>::as_mut_ref(&mut rarg1));

                    let res = func(&mut arg1, $(ffi_try!(<$param>::from_ffi_arg(std::mem::replace(arg_iter.next().unwrap(), FFIArg::Void))),)*);

                    res.into_ffi_val()
                };

                self.register_value(
                    name,
                    FFIValue::BoxedFunction(RBox::new(FFIBoxedDynFunction {
                        name: RString::from(name),
                        arity: 0,
                        // function: Arc::new(f),
                        function: RFn_TO::from_ptr(RArc::new(f), TD_CanDowncast),
                    })),
                );

                self
            }
        }
    }
}

impl_register_fn_ffi!(1 => A:0);
impl_register_fn_ffi!(2 => A:0, B:1);
impl_register_fn_ffi!(3 => A:0, B:1, C:2);
impl_register_fn_ffi!(4 => A:0, B:1, C:2, D:3);
impl_register_fn_ffi!(5 => A:0, B:1, C:2, D:3, E:4);
impl_register_fn_ffi!(6 => A:0, B:1, C:2, D:3, E:4, F:5);
impl_register_fn_ffi!(7 => A:0, B:1, C:2, D:3, E:4, F:5, G:6);
impl_register_fn_ffi!(8 => A:0, B:1, C:2, D:3, E:4, F:5, G:6, H:7);
impl_register_fn_ffi!(9 => A:0, B:1, C:2, D:3, E:4, F:5, G:6, H:7, I:8);
impl_register_fn_ffi!(10 => A:0, B:1, C:2, D:3, E:4, F:5, G:6, H:7, I:8, J:9);
impl_register_fn_ffi!(11 => A:0, B:1, C:2, D:3, E:4, F:5, G:6, H:7, I:8, J:9, K:10);
impl_register_fn_ffi!(12 => A:0, B:1, C:2, D:3, E:4, F:5, G:6, H:7, I:8, J:9, K:10, L:11);
impl_register_fn_ffi!(13 => A:0, B:1, C:2, D:3, E:4, F:5, G:6, H:7, I:8, J:9, K:10, L:11, M: 12);
impl_register_fn_ffi!(14 => A:0, B:1, C:2, D:3, E:4, F:5, G:6, H:7, I:8, J:9, K:10, L:11, M: 12, N: 13);
impl_register_fn_ffi!(15 => A:0, B:1, C:2, D:3, E:4, F:5, G:6, H:7, I:8, J:9, K:10, L:11, M: 12, N: 13, O: 14);
impl_register_fn_ffi!(16 => A:0, B:1, C:2, D:3, E:4, F:5, G:6, H:7, I:8, J:9, K:10, L:11, M: 12, N: 14, O: 14, P: 15);

// Looks like we can dispatch on the &mut SELF vs &SELF if the Wrapper type is different!
impl<RET: IntoFFIVal, SELF: AsRefFFIVal, FN: Fn(&mut SELF) -> RET + SendSyncStatic>
    RegisterFFIFn<FN, WrapperMut<(SELF,)>, RET> for FFIModule
{
    fn register_fn(&mut self, name: &str, func: FN) -> &mut Self {
        let f = move |args: RSliceMut<'static, FFIArg>| -> RResult<FFIValue, RBoxError> {
            if args.len() != 1 {
                let error: Box<dyn std::error::Error + Send + Sync> =
                    format!("Arity mismatch, expected: 1, found: {}", args.len()).into();

                let rbox = RBoxError::from_box(error);

                return RResult::RErr(rbox);
            }

            let mut arg_iter = args.into_iter();
            let mut rarg1 = arg_iter.next().unwrap();

            let mut arg1 = ffi_try!(<SELF>::as_mut_ref(&mut rarg1));

            let res = func(&mut arg1);

            res.into_ffi_val()
        };

        self.register_value(
            name,
            FFIValue::BoxedFunction(RBox::new(FFIBoxedDynFunction {
                name: RString::from(name),
                arity: 0,
                // function: Arc::new(f),
                function: RFn_TO::from_ptr(RArc::new(f), TD_CanDowncast),
            })),
        );

        self
    }
}

// Implementing FFI value conversion layers...
impl<RET: IntoFFIVal, FN: Fn() -> RET + SendSyncStatic> RegisterFFIFn<FN, Wrapper<()>, RET>
    for FFIModule
{
    fn register_fn(&mut self, name: &str, func: FN) -> &mut Self {
        let f = move |args: RSliceMut<'static, FFIArg>| -> RResult<FFIValue, RBoxError> {
            if !args.is_empty() {
                // TODO: Fix the error message here if possible. Might require cloning the string?
                let error: Box<dyn std::error::Error + Send + Sync> = "arity mismatch".into();

                let rbox = RBoxError::from_box(error);

                return RResult::RErr(rbox);
            }

            let res = func();

            res.into_ffi_val()
        };

        self.register_value(
            name,
            FFIValue::BoxedFunction(RBox::new(FFIBoxedDynFunction {
                name: RString::from(name),
                arity: 0,
                // function: Arc::new(f),
                function: RFn_TO::from_ptr(RArc::new(f), TD_CanDowncast),
            })),
        );

        self
    }
}

pub use abi_stable::std_types::RBox;
pub use abi_stable::{export_root_module, prefix_type::PrefixTypeTrait, sabi_extern_fn};

use super::{builtin::BuiltInModule, register_fn::RegisterFn};

#[macro_export]
macro_rules! declare_module {
    ($module_function:expr) => {
        #[::steel::steel_vm::ffi::export_root_module]
        pub fn get_library() -> ::steel::steel_vm::dylib::GenerateModule_Ref {
            use ::steel::steel_vm::ffi::PrefixTypeTrait;
            ::steel::steel_vm::dylib::GenerateModule { generate_module }.leak_into_prefix()
        }

        #[::steel::steel_vm::ffi::sabi_extern_fn]
        fn generate_module() -> ::steel::steel_vm::ffi::RBox<FFIModule> {
            ::steel::steel_vm::ffi::RBox::new($module_function())
        }
    };
}

#[repr(C)]
#[derive(StableAbi)]
pub struct MutableString {
    pub string: RString,
}

impl Custom for MutableString {}

struct FFIVector {
    vec: RVec<FFIValue>,
}

impl Custom for FFIVector {}

pub fn as_underlying_ffi_type<'a, T: 'static>(
    obj: &'a mut OpaqueObject_TO<'static, RBox<()>>,
) -> Option<&'a mut T> {
    obj.obj.downcast_as_mut().ok()
}

pub fn is_opaque_type<T: 'static>(val: FFIArg) -> bool {
    if let FFIArg::CustomRef(CustomRef { custom, .. }) = val {
        return as_underlying_ffi_type::<T>(custom.into_mut()).is_some();
    } else {
        false
    }
}

#[repr(C)]
#[derive(StableAbi)]
pub struct CustomRef<'a> {
    pub custom: RMut<'a, OpaqueObject_TO<'static, RBox<()>>>,
    // TODO: Make this private
    #[sabi(unsafe_opaque_field)]
    guard: ScopedWriteContainer<'a, Box<dyn CustomType>>,
}

#[repr(C)]
#[derive(StableAbi)]
pub struct VectorRef<'a> {
    pub vec: RSliceMut<'a, FFIValue>,
    #[sabi(unsafe_opaque_field)]
    guard: ScopedWriteContainer<'a, Box<dyn CustomType>>,
}

#[repr(C)]
#[derive(StableAbi)]
pub struct StringMutRef<'a> {
    string: RMut<'a, RString>,
    #[sabi(unsafe_opaque_field)]
    guard: ScopedWriteContainer<'a, Box<dyn CustomType>>,
}

// TODO:
// Values that are safe to cross the FFI Boundary as arguments from
// `SteelVal`s. This means the values can be borrowed without
// copying in certain situations, assuming we can do that optimization.
#[repr(C)]
#[derive(StableAbi)]
pub enum FFIArg<'a> {
    StringRef(RStr<'a>),
    BoolV(bool),
    NumV(f64),
    IntV(isize),
    Void,
    StringV(RString),
    StringMutRef(StringMutRef<'a>),
    Vector(RVec<FFIArg<'a>>),
    VectorRef(VectorRef<'a>),
    CharV {
        #[sabi(unsafe_opaque_field)]
        c: char,
    },
    Custom {
        custom: OpaqueFFIValueReturn,
    },
    CustomRef(CustomRef<'a>),
    HashMap(RHashMap<FFIArg<'a>, FFIArg<'a>>),
    Future {
        #[sabi(unsafe_opaque_field)]
        fut: FfiFuture<RResult<FFIArg<'a>, RBoxError>>,
    },
}

impl<'a> std::default::Default for FFIArg<'a> {
    fn default() -> Self {
        FFIArg::Void
    }
}

impl<'a> std::hash::Hash for FFIArg<'a> {
    fn hash<H: std::hash::Hasher>(&self, _state: &mut H) {
        todo!()
    }
}

impl<'a> PartialEq for FFIArg<'a> {
    fn eq(&self, other: &Self) -> bool {
        match (self, other) {
            (Self::NumV(l), Self::NumV(r)) => l == r,
            (Self::BoolV(l), Self::BoolV(r)) => l == r,
            (Self::IntV(l), Self::IntV(r)) => l == r,
            (Self::StringV(l), Self::StringV(r)) => l == r,
            (Self::CharV { c: l }, Self::CharV { c: r }) => l == r,
            (Self::Void, Self::Void) => true,
            (Self::Vector(l), Self::Vector(r)) => l == r,
            (Self::HashMap(l), Self::HashMap(r)) => l == r,
            (_, _) => false,
        }
    }
}

impl<'a> Eq for FFIArg<'a> {}

#[steel_derive::define_module(name = "steel/ffi")]
pub fn ffi_module() -> BuiltInModule {
    let mut module = BuiltInModule::new("steel/ffi");

    module
        .register_native_fn_definition(NEW_FFI_VECTOR_DEFINITION)
        .register_fn("ffi-vector-ref", |vec: &mut FFIVector, index: usize| {
            let value = vec.vec.get(index);
            match value {
                Some(value) => FFIValue::try_clone(value),
                None => None,
            }
        })
        .register_fn("mutable-string", || MutableString {
            string: RString::new(),
        });

    module
}

#[steel_derive::native(name = "ffi-vector", arity = "AtLeast(0)")]
pub fn new_ffi_vector(args: &[SteelVal]) -> Result<SteelVal> {
    FFIVector {
        vec: args
            .into_iter()
            .map(|x| as_ffi_value(x))
            .collect::<Result<_>>()?,
    }
    .into_steelval()
}

/// Values that are safe to cross the FFI Boundary.
#[repr(C)]
#[derive(StableAbi)]
pub enum FFIValue {
    BoxedFunction(RBox<FFIBoxedDynFunction>),
    BoolV(bool),
    NumV(f64),
    IntV(isize),
    Void,
    StringV(RString),
    Vector(RVec<FFIValue>),
    CharV {
        #[sabi(unsafe_opaque_field)]
        c: char,
    },
    Custom {
        custom: OpaqueFFIValueReturn,
    },
    HashMap(RHashMap<FFIValue, FFIValue>),
    Future {
        fut: SyncFfiFuture,
    },
    ByteVector(RVec<u8>),
}

#[repr(C)]
#[derive(StableAbi)]
pub struct SyncFfiFuture {
    // TODO: @Matt - Just wrap this in a mutex, then we should be
    // good to go on this!
    fut: FfiFuture<RResult<FFIValue, RBoxError>>,
}

// TODO: Don't let this slip through the cracks
unsafe impl Sync for SyncFfiFuture {}

impl FFIValue {
    pub fn try_clone(&self) -> Option<FFIValue> {
        match self {
            FFIValue::BoolV(b) => Some(FFIValue::BoolV(*b)),
            FFIValue::NumV(n) => Some(FFIValue::NumV(*n)),
            FFIValue::IntV(i) => Some(FFIValue::IntV(*i)),
            FFIValue::Void => Some(FFIValue::Void),
            FFIValue::StringV(s) => Some(FFIValue::StringV(s.clone())),
            FFIValue::CharV { c } => Some(FFIValue::CharV { c: *c }),
            _ => None,
        }
    }
}

impl std::hash::Hash for FFIValue {
    fn hash<H: std::hash::Hasher>(&self, _state: &mut H) {
        todo!()
    }
}

impl PartialEq for FFIValue {
    fn eq(&self, other: &Self) -> bool {
        match (self, other) {
            (Self::NumV(l), Self::NumV(r)) => l == r,
            (Self::BoolV(l), Self::BoolV(r)) => l == r,
            (Self::IntV(l), Self::IntV(r)) => l == r,
            (Self::StringV(l), Self::StringV(r)) => l == r,
            (Self::CharV { c: l }, Self::CharV { c: r }) => l == r,
            (Self::Void, Self::Void) => true,
            (Self::Vector(l), Self::Vector(r)) => l == r,
            (Self::HashMap(l), Self::HashMap(r)) => l == r,
            (_, _) => false,
        }
    }
}

impl Eq for FFIValue {}

impl std::fmt::Debug for FFIValue {
    fn fmt(&self, f: &mut std::fmt::Formatter<'_>) -> std::fmt::Result {
        match self {
            FFIValue::BoxedFunction(func) => write!(f, "{:?}", func),
            FFIValue::Custom { .. } => write!(f, "#<OpaqueFFIValue>"),
            FFIValue::BoolV(b) => write!(f, "{:?}", b),
            FFIValue::NumV(n) => write!(f, "{:?}", n),
            FFIValue::IntV(i) => write!(f, "{:?}", i),
            FFIValue::CharV { c } => write!(f, "{}", c),
            FFIValue::Void => write!(f, "#<void>"),
            FFIValue::StringV(s) => write!(f, "{}", s),
            FFIValue::Vector(v) => write!(f, "{:?}", v),
            FFIValue::HashMap(h) => write!(f, "{:?}", h),
            FFIValue::Future { .. } => write!(f, "#<future>"),
            FFIValue::ByteVector(b) => write!(f, "{:?}", b),
        }
    }
}

impl<'a> std::fmt::Debug for FFIArg<'a> {
    fn fmt(&self, f: &mut std::fmt::Formatter<'_>) -> std::fmt::Result {
        match self {
            Self::Custom { .. } => write!(f, "#<OpaqueFFIValue>"),
            Self::CustomRef { .. } => write!(f, "#<OpaqueFFIValue>"),
            Self::BoolV(b) => write!(f, "{:?}", b),
            Self::NumV(n) => write!(f, "{:?}", n),
            Self::IntV(i) => write!(f, "{:?}", i),
            Self::CharV { c } => write!(f, "{}", c),
            Self::Void => write!(f, "#<void>"),
            Self::StringV(s) => write!(f, "{}", s),
            Self::StringRef(s) => write!(f, "{}", s),
            Self::Vector(v) => write!(f, "{:?}", v),
            Self::HashMap(h) => write!(f, "{:?}", h),
            Self::Future { .. } => write!(f, "#<future>"),
            _ => todo!(),
        }
    }
}

impl FFIValue {
    pub fn as_steelval(&self) -> Result<SteelVal> {
        match self {
            Self::BoxedFunction(b) => {
                Ok(SteelVal::BoxedFunction(Gc::new(b.as_boxed_dyn_function())))
            }
            Self::BoolV(b) => Ok(SteelVal::BoolV(*b)),
            Self::NumV(n) => Ok(SteelVal::NumV(*n)),
            Self::IntV(i) => Ok(SteelVal::IntV(*i)),
            Self::CharV { c } => Ok(SteelVal::CharV(*c)),
            Self::Void => Ok(SteelVal::Void),
            // TODO: I think this might clone the string, its also a little suspect
            Self::StringV(s) => Ok(SteelVal::StringV(s.to_string().into())),
            Self::Vector(v) => v
                .into_iter()
                .map(|x| x.as_steelval())
                .collect::<Result<_>>()
                .map(SteelVal::ListV),

            Self::HashMap(h) => h
                .into_iter()
                .map(|kv| {
                    let k = kv.0;
                    let v = kv.1;

                    let k = k.as_steelval()?;
                    let v = v.as_steelval()?;

                    Ok((k, v))
                })
                .collect::<Result<HashMap<_, _>>>()
                .map(Gc::new)
                .map(SteelHashMap::from)
                .map(SteelVal::HashMapV),

            // FFIValue::Future { fut } => Ok(SteelVal::FutureV(Gc::new(Sharedfut.map(|x| {
            //     match x {
            //         RResult::ROk(v) => {
            //             v.
            //         }
            //         RResult::RErr(_) => {
            //             todo!()
            //         }
            //     }
            // })))
            _v => {
                todo!("Missing enum variant not accounted for during FFIValue -> SteelVal conversion!")
            }
        }
    }
}

impl IntoSteelVal for FFIValue {
    fn into_steelval(self) -> Result<SteelVal> {
        match self {
            Self::BoxedFunction(b) => {
                Ok(SteelVal::BoxedFunction(Gc::new(RBox::into_inner(b).into())))
            }
            Self::Custom { custom } => Ok(SteelVal::Custom(Gc::new_mut(Box::new(custom)))),
            Self::BoolV(b) => Ok(SteelVal::BoolV(b)),
            Self::NumV(n) => Ok(SteelVal::NumV(n)),
            Self::IntV(i) => Ok(SteelVal::IntV(i)),
            Self::CharV { c } => Ok(SteelVal::CharV(c)),
            Self::Void => Ok(SteelVal::Void),
            // TODO: I think this might clone the string, its also a little suspect
            Self::StringV(s) => Ok(SteelVal::StringV(s.into_string().into())),
            Self::Vector(v) => v
                .into_iter()
                .map(|x| x.into_steelval())
                .collect::<Result<_>>()
                .map(SteelVal::ListV),

            Self::HashMap(h) => h
                .into_iter()
                .map(|kv| {
                    let k = kv.0;
                    let v = kv.1;

                    let k = k.into_steelval()?;
                    let v = v.into_steelval()?;

                    Ok((k, v))
                })
                .collect::<Result<HashMap<_, _>>>()
                .map(Gc::new)
                .map(SteelHashMap::from)
                .map(SteelVal::HashMapV),

            // Attempt to move this across the FFI Boundary... We'll see how successful it is.
            FFIValue::Future { fut } => Ok(SteelVal::FutureV(Gc::new(FutureResult::new(
                Box::pin(async {
                    fut.fut
                        .map(|x| match x {
                            RResult::ROk(v) => v.into_steelval(),
                            RResult::RErr(e) => {
                                Err(SteelErr::new(ErrorKind::Generic, e.to_string()))
                            }
                        })
                        .await
                }),
            )))),

            Self::ByteVector(b) => Ok(SteelVal::ByteVector(SteelByteVector::new(b.into()))),
        }
    }
}

#[repr(C)]
#[derive(StableAbi)]
pub struct FFIBoxedDynFunction {
    pub name: RString,
    pub arity: usize,
    pub function: RFn_TO<
        'static,
        'static,
        RArc<()>,
        RSliceMut<'static, FFIArg<'static>>,
        RResult<FFIValue, RBoxError>,
    >,
}

impl Clone for FFIBoxedDynFunction {
    fn clone(&self) -> Self {
        Self {
            name: self.name.clone(),
            arity: self.arity.clone(),
            function: RFn_TO::from_sabi(self.function.obj.shallow_clone()),
        }
    }
}

impl std::fmt::Debug for FFIBoxedDynFunction {
    fn fmt(&self, f: &mut std::fmt::Formatter<'_>) -> std::fmt::Result {
        write!(f, "#<{}:{}>", self.name, self.arity)
    }
}

pub fn as_ffi_value(value: &SteelVal) -> Result<FFIValue> {
    match value {
        SteelVal::BoolV(b) => Ok(FFIValue::BoolV(*b)),
        SteelVal::IntV(i) => Ok(FFIValue::IntV(*i)),
        SteelVal::NumV(n) => Ok(FFIValue::NumV(*n)),
        SteelVal::CharV(c) => Ok(FFIValue::CharV { c: *c }),
        SteelVal::Void => Ok(FFIValue::Void),
        SteelVal::HashMapV(h) => h
            .iter()
            .map(|(key, value)| {
                let key = as_ffi_value(key)?;
                let value = as_ffi_value(value)?;

                Ok((key, value))
            })
            .collect::<Result<_>>()
            .map(FFIValue::HashMap),
        SteelVal::ListV(l) => l
            .into_iter()
            .map(as_ffi_value)
            .collect::<Result<_>>()
            .map(FFIValue::Vector),

        // TODO:
        // Don't copy the string unless we have to!
        SteelVal::StringV(s) => Ok(FFIValue::StringV(s.as_str().into())),

        _ => {
            stop!(TypeMismatch => "Cannot proceed with the conversion from steelval to FFI Value. This will only succeed for a subset of values deemed as FFI-safe-enough: {:?}", value)
        }
    }
}

fn as_ffi_argument(value: &SteelVal) -> Result<FFIArg<'_>> {
    match value {
        SteelVal::BoolV(b) => Ok(FFIArg::BoolV(*b)),
        SteelVal::IntV(i) => Ok(FFIArg::IntV(*i)),
        SteelVal::NumV(n) => Ok(FFIArg::NumV(*n)),
        SteelVal::CharV(c) => Ok(FFIArg::CharV { c: *c }),
        SteelVal::Void => Ok(FFIArg::Void),
        // We can really only look at values that were made from the FFI boundary.
        SteelVal::Custom(c) => {
            // let mut guard = if let Ok(guard) = RefCell::try_borrow_mut(c) {
            let mut guard = if let Ok(guard) = c.try_write() {
                guard
            } else {
                stop!(Generic => "value cannot be borrowed mutably twice over the ffi boundary: {:?}", value)
            };

            if let Some(c) = as_underlying_type_mut::<OpaqueFFIValueReturn>(guard.as_mut()) {
                // SAFETY:
                // This should only be called internally, and the scope of the lifetime should be limited
                // to macro generated code.
                // TODO: I think it is possible that if the same value is used multiple times,
                // we could be borrowing this value more than once. We need a stickier way
                // to borrow since the RefCell cannot be passed along?
                unsafe {
                    Ok(FFIArg::CustomRef(CustomRef {
                        custom: RMut::from_raw(&mut c.inner as *mut _),
                        guard,
                    }))
                }
            } else if let Some(c) = as_underlying_type_mut::<FFIVector>(guard.as_mut()) {
                unsafe {
                    let mut_ptr = &mut c.vec as *mut RVec<FFIValue>;

                    // Passing the same one _shoudl_ panic
                    Ok(FFIArg::VectorRef(VectorRef {
                        vec: (*mut_ptr).as_mut_rslice(),
                        guard,
                    }))
                }

                // stop!(TypeMismatch => "This opaque type did not originate from an FFI boundary, and thus cannot be passed across it: {:?}", value);
            } else if let Some(c) = as_underlying_type_mut::<MutableString>(guard.as_mut()) {
                unsafe {
                    let mut_ptr = &mut c.string as *mut RString;

                    // Passing the same one _shoudl_ panic
                    Ok(FFIArg::StringMutRef(StringMutRef {
                        string: RMut::from_raw(mut_ptr),
                        guard,
                    }))
                }
            } else {
                stop!(TypeMismatch => "This opaque type did not originate from an FFI boundary, and thus cannot be passed across it: {:?}", value);
            }
        }
        SteelVal::HashMapV(h) => h
            .iter()
            .map(|(key, value)| {
                let key = as_ffi_argument(key)?;
                let value = as_ffi_argument(value)?;

                Ok((key, value))
            })
            .collect::<Result<_>>()
            .map(FFIArg::HashMap),
        SteelVal::ListV(l) => l
            .into_iter()
            .map(as_ffi_argument)
            .collect::<Result<_>>()
            .map(FFIArg::Vector),

        // TODO:
        // Don't copy the string unless we have to!
        // SteelVal::StringV(s) => Ok(FFIValue::StringV(s.as_str().into())),
        SteelVal::StringV(s) => Ok(FFIArg::StringRef(RStr::from_str(s.as_str()))),

        _ => {
            stop!(TypeMismatch => "Cannot proceed with the conversion from steelval to FFI Value. This will only succeed for a subset of values deemed as FFI-safe-enough: {:?}", value)
        }
    }
}

thread_local! {
    static FFI_ARGUMENT_VEC: RefCell<RVec<FFIArg<'static>>> = RefCell::new(RVec::new());
}

impl FFIBoxedDynFunction {
    fn as_boxed_dyn_function(&self) -> BoxedDynFunction {
        let name = self.name.to_string();

        let this = self.clone();

        let function = move |args: &[SteelVal]| -> crate::rvals::Result<SteelVal> {
            let cloned_function = RFn_TO::from_sabi(this.function.obj.shallow_clone());

            let args = unsafe { std::mem::transmute::<&[SteelVal], &'static [SteelVal]>(args) };

            // Attempt collecting and passing as an rslice?
            let mut other_args = args
                .into_iter()
                .map(as_ffi_argument)
                .collect::<Result<smallvec::SmallVec<[FFIArg<'_>; 16]>>>()?;

            let lifted_slice = unsafe {
                std::mem::transmute::<&mut [FFIArg], &'static mut [FFIArg]>(
                    other_args.as_mut_slice(),
                )
            };

            // Get the slice
            let rslice = RSliceMut::from_mut_slice(lifted_slice);

            let result = cloned_function.call(rslice);

            match result {
                RResult::ROk(output) => output.into_steelval(),
                RResult::RErr(e) => Err(SteelErr::new(ErrorKind::Generic, e.to_string())),
            }
        };

        BoxedDynFunction {
            name: Some(StaticOrRcStr::Owned(Arc::new(name))),
            arity: Some(self.arity),
            function: Arc::new(function),
        }
    }
}

// Wrap the function that we get from FFI into another instance.
impl From<FFIBoxedDynFunction> for BoxedDynFunction {
    fn from(value: FFIBoxedDynFunction) -> Self {
        let name = value.name.clone().into_string();
        let arity = value.arity;

        let function = move |args: &[SteelVal]| -> crate::rvals::Result<SteelVal> {
            let args = unsafe { std::mem::transmute::<&[SteelVal], &'static [SteelVal]>(args) };

            let mut other_args = args
                .into_iter()
                .map(as_ffi_argument)
                .collect::<Result<smallvec::SmallVec<[FFIArg<'_>; 16]>>>()?;

            let lifted_slice = unsafe {
                std::mem::transmute::<&mut [FFIArg], &'static mut [FFIArg]>(
                    other_args.as_mut_slice(),
                )
            };

            // Get the slice
            let rslice = RSliceMut::from_mut_slice(lifted_slice);

            let result = value.function.call(rslice);

            match result {
                RResult::ROk(output) => output.into_steelval(),
                RResult::RErr(e) => Err(SteelErr::new(ErrorKind::Generic, e.to_string())),
            }
        };

        BoxedDynFunction {
            name: Some(StaticOrRcStr::Owned(Arc::new(name))),
            arity: Some(arity),
            function: Arc::new(function),
        }
    }
}

thread_local! {
    pub static FFI_MODULES: Arc<Mutex<Vec<RBox<FFIModule>>>> = Arc::new(Mutex::new(Vec::new()));
}

pub struct FFIWrappedModule {
    raw_module: RBox<FFIModule>,
    converted_module: BuiltInModule,
}

impl FFIWrappedModule {
    pub fn new(raw_module: RBox<FFIModule>) -> Result<Self> {
        let mut converted_module = BuiltInModule::new((&raw_module.name).to_string());

        for tuple in raw_module.values.iter() {
            let key = tuple.0;
            let value = tuple.1;

            converted_module.register_value(&key, value.as_steelval()?);
        }

        Ok(Self {
            raw_module,
            converted_module,
        })
    }

    pub fn build(self) -> BuiltInModule {
        // Extend the lifetime of this
        FFI_MODULES.with(|x| x.lock().unwrap().push(self.raw_module));

        self.converted_module
    }
}

#[repr(C)]
#[derive(Clone, Debug, StableAbi)]
pub struct FFIInternalDocumentation {
    definitions: RHashMap<RCowStr<'static>, FFIDocumentation<'static>>,
}

impl FFIInternalDocumentation {
    pub fn new() -> Self {
        Self {
            definitions: RHashMap::new(),
        }
    }

    pub fn register_doc(
        &mut self,
        definition: impl Into<RCowStr<'static>>,
        description: FFIDocumentation<'static>,
    ) {
        self.definitions.insert(definition.into(), description);
    }
}

#[repr(C)]
#[derive(Debug, Clone, PartialEq, StableAbi)]
pub enum FFIDocumentation<'a> {
    Function(FFIDocTemplate<'a>),
    Module(FFIModuleDoc<'a>),
    Value(FFIValueDoc<'a>),
    Markdown(FFIMarkdownDoc<'a>),
}

#[repr(C)]
#[derive(Debug, Clone, PartialEq, StableAbi)]
pub struct FFIDocTemplate<'a> {
    pub signature: RStr<'a>,
    pub params: RSlice<'a, RStr<'a>>,
    pub description: RStr<'a>,
    pub examples: RSlice<'a, Tuple2<RStr<'a>, RStr<'a>>>,
}

#[repr(C)]
#[derive(Debug, Clone, PartialEq, StableAbi)]
pub struct FFIModuleDoc<'a> {
    pub name: RStr<'a>,
    pub description: RStr<'a>,
}

#[repr(C)]
#[derive(Debug, Clone, PartialEq, StableAbi)]
pub struct FFIValueDoc<'a> {
    pub name: RStr<'a>,
    pub description: RStr<'a>,
}

#[repr(C)]
#[derive(Debug, Clone, PartialEq, StableAbi)]
pub struct FFIMarkdownDoc<'a>(pub RStr<'a>);

impl<'a> From<FFIDocTemplate<'a>> for FFIDocumentation<'a> {
    fn from(val: FFIDocTemplate<'a>) -> Self {
        FFIDocumentation::Function(val)
    }
}

impl<'a> From<FFIModuleDoc<'a>> for FFIDocumentation<'a> {
    fn from(val: FFIModuleDoc<'a>) -> Self {
        FFIDocumentation::Module(val)
    }
}

impl<'a> From<FFIValueDoc<'a>> for FFIDocumentation<'a> {
    fn from(val: FFIValueDoc<'a>) -> Self {
        FFIDocumentation::Value(val)
    }
}

impl<'a> From<FFIMarkdownDoc<'a>> for FFIDocumentation<'a> {
    fn from(val: FFIMarkdownDoc<'a>) -> Self {
        FFIDocumentation::Markdown(val)
    }
}<|MERGE_RESOLUTION|>--- conflicted
+++ resolved
@@ -12,13 +12,8 @@
     },
     rerrs::ErrorKind,
     rvals::{
-<<<<<<< HEAD
         as_underlying_type_mut, Custom, CustomType, FutureResult, IntoSteelVal,
-        MaybeSendSyncStatic, Result, SteelHashMap, SteelVal,
-=======
-        as_underlying_type_mut, Custom, CustomType, FutureResult, IntoSteelVal, Result,
-        SteelByteVector, SteelHashMap, SteelVal,
->>>>>>> c057a362
+        MaybeSendSyncStatic, Result, SteelHashMap, SteelVal, SteelByteVector,
     },
     values::functions::{BoxedDynFunction, StaticOrRcStr},
     SteelErr,
