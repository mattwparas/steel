use crate::gc::shared::{MutableContainer, ShareableMut};
use crate::steel_vm::{
    builtin::get_function_name, engine::Engine, vm::Continuation, vm::ContinuationMark,
};
use crate::values::lists::Pair;
use num::BigInt;
use std::{cell::Cell, collections::VecDeque};

use super::*;

thread_local! {
    // Use this to print values, in lieu of a bespoke printer
    static PRINTING_KERNEL: RefCell<Engine> = {

        let mut engine = Engine::new_printer();

        engine.run(include_str!("../scheme/print.scm")).unwrap();

        RefCell::new(engine)
    };
}

pub fn install_printer() {
    PRINTING_KERNEL.with(|x| {
        x.borrow().globals();
    });
}

#[steel_derive::function(name = "print-in-engine")]
pub fn print_in_engine(value: SteelVal) {
    PRINTING_KERNEL
        .with(|x| {
            x.borrow_mut()
                .call_function_by_name_with_args("print", vec![value])
        })
        .unwrap();
}

#[derive(Default)]
// Keep track of any reference counted values that are visited, in a pointer
pub(super) struct CycleDetector {
    // Recording things that have already been seen
    cycles: fxhash::FxHashMap<usize, usize>,

    // Values captured in cycles
    values: Vec<SteelVal>,

    depth: usize,
}

/// Specifies how to format for the `format_with_cycles` function.
#[derive(PartialEq)]
enum FormatType {
    Normal,
    TopLevel,
}

impl CycleDetector {
    pub(super) fn detect_and_display_cycles(val: &SteelVal, f: &mut fmt::Formatter) -> fmt::Result {
        // Consider using one shared queue here
        let mut queue = Vec::new();

        let mut bfs_detector = CycleCollector {
            visited: fxhash::FxHashSet::default(),
            cycles: fxhash::FxHashMap::default(),
            values: Vec::new(),
            queue: &mut queue,
            found_mutable: false,
        };

        bfs_detector.push_back(val.clone());

        bfs_detector.visit();

        CycleDetector {
            cycles: bfs_detector.cycles,
            values: bfs_detector.values,
            depth: 0,
        }
        .start_format(val, f)
    }

    fn start_format(mut self, val: &SteelVal, f: &mut fmt::Formatter) -> fmt::Result {
        for node in std::mem::take(&mut self.values) {
            let id = match &node {
                SteelVal::CustomStruct(c) => {
                    let ptr_addr = c.as_ptr() as usize;
                    self.cycles.get(&ptr_addr).unwrap()
                }
                SteelVal::HeapAllocated(b) => {
                    // Get the object that THIS points to
                    let ptr_addr = b.get().as_ptr_usize().unwrap();
                    self.cycles.get(&ptr_addr).unwrap()
                }
                SteelVal::ListV(l) => {
                    let ptr_addr = l.as_ptr_usize();

                    self.cycles.get(&ptr_addr).unwrap()
                }
                SteelVal::VectorV(l) => {
                    let ptr_addr = l.0.as_ptr() as usize;

                    self.cycles.get(&ptr_addr).unwrap()
                }
                SteelVal::HashMapV(l) => {
                    let ptr_addr = l.0.as_ptr() as usize;

                    self.cycles.get(&ptr_addr).unwrap()
                }
                SteelVal::HashSetV(l) => {
                    let ptr_addr = l.0.as_ptr() as usize;

                    self.cycles.get(&ptr_addr).unwrap()
                }
                SteelVal::Custom(l) => {
                    let ptr_addr = l.as_ptr() as usize;

                    self.cycles.get(&ptr_addr).unwrap()
                }
                SteelVal::Boxed(b) => {
                    let ptr_addr = b.as_ptr() as usize;

                    self.cycles.get(&ptr_addr).unwrap()
                }
                SteelVal::SyntaxObject(s) => {
                    let ptr_addr = s.as_ptr() as usize;

                    self.cycles.get(&ptr_addr).unwrap()
                }
                SteelVal::MutableVector(v) => {
                    let ptr_addr = v.as_ptr_usize();

                    self.cycles.get(&ptr_addr).unwrap()
                }
                _ => {
                    unreachable!()
                }
            };

            write!(f, "#{id}=")?;
            self.format_with_cycles(&node, f, FormatType::TopLevel)?;
            writeln!(f)?;
        }

        if !self.values.contains(val) {
            self.format_with_cycles(val, f, FormatType::Normal)?;
        }

        Ok(())
    }

    fn format_with_cycles(
        &mut self,
        val: &SteelVal,
        f: &mut fmt::Formatter,
        format_type: FormatType,
    ) -> fmt::Result {
        self.depth += 1;

        if self.depth > 128 {
            return write!(f, "...");
        }

        let res = match val {
            BoolV(b) => write!(f, "#{b}"),
            NumV(x) => write!(f, "{}", RealLiteral::Float(*x)),
            IntV(x) => write!(f, "{x}"),
            BigNum(b) => write!(f, "{}", b.as_ref()),
            Rational(x) => write!(f, "{n}/{d}", n = x.numer(), d = x.denom()),
            BigRational(x) => write!(f, "{n}/{d}", n = x.numer(), d = x.denom()),
            Complex(x) => write!(f, "{}", x.as_ref()),
            StringV(s) => write!(f, "{s:?}"),
<<<<<<< HEAD
            ByteVector(b) => write!(f, "{:?}", b.vec.read()),
=======
            ByteVector(b) => {
                write!(f, "#u8(")?;

                let bytes = b.vec.borrow();
                let mut iter = bytes.iter();

                if let Some(last) = iter.next_back() {
                    for byte in iter {
                        write!(f, "#x{byte:02X} ")?;
                    }

                    write!(f, "#x{last:02X}")?;
                }

                write!(f, ")")
            }
>>>>>>> c9acd4e9
            CharV(c) => {
                if c.is_ascii_control() {
                    write!(f, "{}", c)
                } else {
                    write!(f, "#\\{c}")
                }
            }
            Pair(p) => {
                write!(f, "(")?;
                self.format_with_cycles(&p.car, f, FormatType::Normal)?;
                write!(f, " . ")?;
                self.format_with_cycles(&p.cdr, f, FormatType::Normal)?;
                write!(f, ")")
            }
            FuncV(func) => {
                if let Some(name) = get_function_name(*func) {
                    write!(f, "#<function:{}>", name.name)
                } else {
                    write!(f, "#<function>")
                }
            }
            Void => write!(f, "#<void>"),
            SymbolV(s) => write!(f, "{s}"),
            VectorV(lst) => {
                let mut iter = lst.iter();
                write!(f, "#(")?;

                if let Some(last) = iter.next_back() {
                    for item in iter {
                        self.format_with_cycles(item, f, FormatType::Normal)?;
                        write!(f, " ")?;
                    }
                    self.format_with_cycles(last, f, FormatType::Normal)?;
                }
                write!(f, ")")
            }
            // TODO: Somehow getting an already borrowed error here on 208
            Custom(x) => match format_type {
                FormatType::Normal => write!(
                    f,
                    "{}",
                    x.try_read()
                        .map(|x| x.display())
                        .unwrap_or(Ok(format!("#<{:p}>", x)))?
                ),
                FormatType::TopLevel => write!(f, "#<{}>", x.read().display()?),
            },
            CustomStruct(s) => match format_type {
                FormatType::Normal => {
                    if let Some(id) = self.cycles.get(&(s.as_ptr() as usize)) {
                        write!(f, "#{id}#")
                    } else {
                        let guard = s;

                        {
                            if s.get(&SteelVal::SymbolV(SteelString::from("#:transparent")))
                                .and_then(|x| x.as_bool())
                                .unwrap_or_default()
                            {
                                write!(f, "({}", guard.name())?;

                                for i in guard.fields.iter() {
                                    write!(f, " ")?;
                                    self.format_with_cycles(i, f, FormatType::Normal)?;
                                }

                                write!(f, ")")
                            } else {
                                write!(f, "({})", guard.name())
                            }
                        }
                    }
                }
                FormatType::TopLevel => {
                    let guard = s;
                    {
                        if guard
                            .get(&SteelVal::SymbolV(SteelString::from("#:transparent")))
                            .and_then(|x| x.as_bool())
                            .unwrap_or_default()
                        {
                            write!(f, "({}", guard.name())?;

                            for i in guard.fields.iter() {
                                write!(f, " ")?;
                                self.format_with_cycles(i, f, FormatType::Normal)?;
                            }

                            write!(f, ")")
                        } else {
                            write!(f, "({})", guard.name())
                        }
                    }
                }
            },
            PortV(_) => write!(f, "#<port>"),
            Closure(_) => write!(f, "#<bytecode-closure>"),
            HashMapV(hm) => write!(f, "#<hashmap {:#?}>", hm.as_ref()),
            IterV(_) => write!(f, "#<iterator>"),
            HashSetV(hs) => write!(f, "#<hashset {:?}>", hs.0),
            FutureFunc(_) => write!(f, "#<future-func>"),
            FutureV(_) => write!(f, "#<future>"),
            StreamV(_) => write!(f, "#<stream>"),
            BoxedFunction(b) => {
                if let Some(name) = b.name() {
                    write!(f, "#<function:{}>", name)
                } else {
                    write!(f, "#<function>")
                }
            }
            ContinuationFunction(_) => write!(f, "#<continuation>"),
            // #[cfg(feature = "jit")]
            // CompiledFunction(_) => write!(f, "#<compiled-function>"),
            ListV(l) => {
                write!(f, "(")?;

                let mut iter = l.iter().peekable();

                while let Some(item) = iter.next() {
                    self.format_with_cycles(item, f, FormatType::Normal)?;
                    if iter.peek().is_some() {
                        write!(f, " ")?
                    }
                }
                write!(f, ")")
            }
            // write!(f, "#<list {:?}>", l),
            MutFunc(_) => write!(f, "#<function>"),
            BuiltIn(_) => write!(f, "#<function>"),
            ReducerV(_) => write!(f, "#<reducer>"),
            MutableVector(v) => write!(f, "{:?}", v.get()),
            SyntaxObject(s) => {
                if let Some(raw) = &s.raw {
                    write!(f, "#<syntax:{:?} {:?}>", s.span, raw)
                } else {
                    write!(f, "#<syntax:{:?} {:?}>", s.span, s.syntax)
                }
            }
            BoxedIterator(_) => write!(f, "#<iterator>"),
            Boxed(b) => write!(f, "'#&{}", b.read()),
            Reference(x) => write!(f, "{}", x.format()?),
            HeapAllocated(b) => {
                let maybe_id = b.get().as_ptr_usize().and_then(|x| self.cycles.get(&x));
                match (maybe_id, format_type) {
                    (Some(id), FormatType::Normal) => {
                        write!(f, "#{id}#")
                    }
                    _ => {
                        write!(f, "'#&{}", b.get())
                    }
                }
            }
        };

        self.depth -= 1;

        res
    }
}

fn replace_with_void(value: &mut SteelVal) -> SteelVal {
    std::mem::replace(value, SteelVal::Void)
}

impl SteelVal {
    fn make_void(&mut self) -> SteelVal {
        std::mem::replace(self, SteelVal::Void)
    }
}

pub(crate) struct SteelCycleCollector {
    cycles: fxhash::FxHashMap<usize, usize>,
    values: List<SteelVal>,
}

impl Custom for SteelCycleCollector {}

impl SteelCycleCollector {
    pub fn from_root(value: SteelVal) -> Self {
        let mut queue = Vec::new();

        let mut collector = CycleCollector {
            visited: fxhash::FxHashSet::default(),
            cycles: fxhash::FxHashMap::default(),
            values: Vec::new(),
            queue: &mut queue,
            found_mutable: false,
        };

        collector.push_back(value);

        collector.visit();

        if collector.found_mutable {
            SteelCycleCollector {
                cycles: collector.cycles,
                values: collector.values.into(),
            }
        } else {
            SteelCycleCollector {
                cycles: fxhash::FxHashMap::default(),
                values: List::new(),
            }
        }
    }

    // Get the value
    pub fn get(&self, node: SteelVal) -> Option<usize> {
        match node {
            SteelVal::CustomStruct(c) => {
                let ptr_addr = c.as_ptr() as usize;
                self.cycles.get(&ptr_addr)
            }
            SteelVal::HeapAllocated(b) => {
                // Get the object that THIS points to
                let ptr_addr = b.get().as_ptr_usize().unwrap();
                self.cycles.get(&ptr_addr)
            }
            SteelVal::ListV(l) => {
                let ptr_addr = l.as_ptr_usize();

                self.cycles.get(&ptr_addr)
            }
            SteelVal::VectorV(l) => {
                let ptr_addr = l.0.as_ptr() as usize;

                self.cycles.get(&ptr_addr)
            }
            SteelVal::HashMapV(l) => {
                let ptr_addr = l.0.as_ptr() as usize;

                self.cycles.get(&ptr_addr)
            }
            SteelVal::HashSetV(l) => {
                let ptr_addr = l.0.as_ptr() as usize;

                self.cycles.get(&ptr_addr)
            }
            SteelVal::Custom(l) => {
                let ptr_addr = l.as_ptr() as usize;

                self.cycles.get(&ptr_addr)
            }
            SteelVal::Boxed(b) => {
                let ptr_addr = b.as_ptr() as usize;

                self.cycles.get(&ptr_addr)
            }
            SteelVal::SyntaxObject(s) => {
                let ptr_addr = s.as_ptr() as usize;

                self.cycles.get(&ptr_addr)
            }
            _ => None,
        }
        .copied()
    }

    pub fn values(&self) -> List<SteelVal> {
        self.values.clone()
    }
}

struct CycleCollector<'a> {
    // Keep a mapping of the pointer -> gensym
    visited: fxhash::FxHashSet<usize>,

    // Recording things that have already been seen
    cycles: fxhash::FxHashMap<usize, usize>,

    // Values captured in cycles
    values: Vec<SteelVal>,

    // Queue of items to check
    queue: &'a mut Vec<SteelVal>,

    // Whether we found something mutable - if we haven't, then a cycle
    // isn't even possible
    found_mutable: bool,
}

impl<'a> CycleCollector<'a> {
    fn add(&mut self, val: usize, steelval: &SteelVal) -> bool {
        if !self.found_mutable {
            false;
        }

        if self.visited.contains(&val) {
            let id = self.cycles.len();

            // If we've already seen this, its fine, we can just move on
            if let std::collections::hash_map::Entry::Vacant(e) = self.cycles.entry(val) {
                e.insert(id);
                // Keep track of the actual values that are being captured
                self.values.push(steelval.clone());
            } else {
                return true;
            }

            return true;
        }

        self.visited.insert(val);
        false
    }
}

impl<'a> BreadthFirstSearchSteelValVisitor for CycleCollector<'a> {
    type Output = ();

    fn default_output(&mut self) -> Self::Output {}

    fn pop_front(&mut self) -> Option<SteelVal> {
        self.queue.pop()
    }

    fn push_back(&mut self, value: SteelVal) {
        self.queue.push(value)
    }

    fn visit_bytevector(&mut self, _bytevector: SteelByteVector) -> Self::Output {}
    fn visit_closure(&mut self, _closure: Gc<ByteCodeLambda>) -> Self::Output {}
    fn visit_bool(&mut self, _boolean: bool) -> Self::Output {}
    fn visit_float(&mut self, _float: f64) -> Self::Output {}
    fn visit_int(&mut self, _int: isize) -> Self::Output {}
    fn visit_rational(&mut self, _: Rational32) -> Self::Output {}
    fn visit_bigrational(&mut self, _: Gc<BigRational>) -> Self::Output {}
    fn visit_bignum(&mut self, _: Gc<BigInt>) -> Self::Output {}
    fn visit_complex(&mut self, _: Gc<SteelComplex>) -> Self::Output {}
    fn visit_char(&mut self, _c: char) -> Self::Output {}

    fn visit_immutable_vector(&mut self, vector: SteelVector) -> Self::Output {
        if !self.add(
            vector.0.as_ptr() as usize,
            &SteelVal::VectorV(vector.clone()),
        ) {
            for value in vector.0.iter() {
                self.push_back(value.clone());
            }
        }
    }

    fn visit_void(&mut self) -> Self::Output {}
    fn visit_string(&mut self, _string: SteelString) -> Self::Output {}
    fn visit_function_pointer(&mut self, _ptr: FunctionSignature) -> Self::Output {}
    fn visit_symbol(&mut self, _symbol: SteelString) -> Self::Output {}

    // If we have cycles here, it is game over - we probably don't want to be
    // able to render to these easily?
    fn visit_custom_type(&mut self, _custom_type: GcMut<Box<dyn CustomType>>) -> Self::Output {}

    fn visit_hash_map(&mut self, hashmap: SteelHashMap) -> Self::Output {
        if !self.add(
            hashmap.0.as_ptr() as usize,
            &SteelVal::HashMapV(hashmap.clone()),
        ) {
            for (key, value) in hashmap.0.iter() {
                self.push_back(key.clone());
                self.push_back(value.clone());
            }
        }
    }

    fn visit_hash_set(&mut self, hashset: SteelHashSet) -> Self::Output {
        if !self.add(
            hashset.0.as_ptr() as usize,
            &SteelVal::HashSetV(hashset.clone()),
        ) {
            for key in hashset.0.iter() {
                self.push_back(key.clone())
            }
        }
    }

    fn visit_steel_struct(&mut self, steel_struct: Gc<UserDefinedStruct>) -> Self::Output {
        if !self.add(
            steel_struct.as_ptr() as usize,
            &SteelVal::CustomStruct(steel_struct.clone()),
        ) {
            for value in steel_struct.fields.iter() {
                self.push_back(value.clone())
            }
        }
    }

    fn visit_port(&mut self, _port: SteelPort) -> Self::Output {}
    fn visit_transducer(&mut self, _transducer: Gc<Transducer>) -> Self::Output {}
    fn visit_reducer(&mut self, _reducer: Gc<Reducer>) -> Self::Output {}
    fn visit_future_function(&mut self, _function: BoxedAsyncFunctionSignature) -> Self::Output {}
    fn visit_future(&mut self, _future: Gc<FutureResult>) -> Self::Output {}
    fn visit_stream(&mut self, _stream: Gc<LazyStream>) -> Self::Output {}
    fn visit_boxed_function(&mut self, _function: Gc<BoxedDynFunction>) -> Self::Output {}
    fn visit_continuation(&mut self, _continuation: Continuation) -> Self::Output {}

    fn visit_list(&mut self, list: List<SteelVal>) -> Self::Output {
        if !self.add(list.as_ptr_usize(), &SteelVal::ListV(list.clone())) {
            for value in list {
                self.push_back(value);
            }
        }
    }

    fn visit_mutable_function(&mut self, _function: MutFunctionSignature) -> Self::Output {}

    // TODO: Figure out the mutable vector first
    fn visit_mutable_vector(&mut self, vector: HeapRef<Vec<SteelVal>>) -> Self::Output {
        self.found_mutable = true;

        if !self.add(
            vector.as_ptr_usize(),
            &SteelVal::MutableVector(vector.clone()),
        ) {
            for value in vector.get().iter() {
                self.push_back(value.clone());
            }
        }
    }

    fn visit_builtin_function(&mut self, _function: BuiltInSignature) -> Self::Output {}

    fn visit_boxed_iterator(&mut self, _iterator: GcMut<OpaqueIterator>) -> Self::Output {}

    fn visit_syntax_object(&mut self, syntax_object: Gc<Syntax>) -> Self::Output {
        if !self.add(
            syntax_object.as_ptr() as usize,
            &SteelVal::SyntaxObject(syntax_object.clone()),
        ) {
            if let Some(raw) = syntax_object.raw.clone() {
                self.push_back(raw);
            }

            self.push_back(syntax_object.syntax.clone());
        }
    }

    fn visit_boxed_value(&mut self, boxed_value: GcMut<SteelVal>) -> Self::Output {
        if !self.add(
            boxed_value.as_ptr() as usize,
            &SteelVal::Boxed(boxed_value.clone()),
        ) {
            self.push_back(boxed_value.read().clone());
        }
    }

    fn visit_reference_value(&mut self, _reference: Gc<OpaqueReference<'static>>) -> Self::Output {}

    fn visit_heap_allocated(&mut self, heap_ref: HeapRef<SteelVal>) -> Self::Output {
        self.found_mutable = true;

        if !self.add(
            heap_ref.as_ptr_usize(),
            &SteelVal::HeapAllocated(heap_ref.clone()),
        ) {
            self.push_back(heap_ref.get());
        }
    }

    // TODO: Revisit this!
    fn visit_pair(&mut self, pair: Gc<Pair>) -> Self::Output {
        self.push_back(pair.car());
        self.push_back(pair.cdr());
    }
}

#[cfg(not(feature = "without-drop-protection"))]
pub(crate) mod drop_impls {
    use super::*;

    thread_local! {
        pub static DROP_BUFFER: RefCell<VecDeque<SteelVal>> = RefCell::new(VecDeque::with_capacity(128));
        pub static FORMAT_BUFFER: RefCell<VecDeque<SteelVal>> = RefCell::new(VecDeque::with_capacity(128));
    }

    impl Drop for SteelVector {
        fn drop(&mut self) {
            if self.0.is_empty() {
                return;
            }

            if let Some(inner) = self.0.get_mut() {
                DROP_BUFFER
                    .try_with(|drop_buffer| {
                        if let Ok(mut drop_buffer) = drop_buffer.try_borrow_mut() {
                            for value in std::mem::take(inner) {
                                drop_buffer.push_back(value);
                            }

                            IterativeDropHandler::bfs(&mut drop_buffer);
                        }
                    })
                    .ok();
            }
        }
    }

    impl Drop for SteelHashMap {
        fn drop(&mut self) {
            if self.0.is_empty() {
                return;
            }

            if let Some(inner) = self.0.get_mut() {
                DROP_BUFFER
                    .try_with(|drop_buffer| {
                        if let Ok(mut drop_buffer) = drop_buffer.try_borrow_mut() {
                            for (key, value) in std::mem::take(inner) {
                                drop_buffer.push_back(key);
                                drop_buffer.push_back(value);
                            }

                            IterativeDropHandler::bfs(&mut drop_buffer);
                        }
                    })
                    .ok();
            }
        }
    }

    impl Drop for UserDefinedStruct {
        fn drop(&mut self) {
            if self.fields.is_empty() {
                return;
            }

            if DROP_BUFFER
                .try_with(|drop_buffer| {
                    if let Ok(mut drop_buffer) = drop_buffer.try_borrow_mut() {
                        // for value in std::mem::take(&mut self.fields) {
                        //     drop_buffer.push_back(value);
                        // }

                        drop_buffer.extend(
                            self.fields.drain(..), // std::mem::replace(&mut self.fields, Recycle::noop()).into_iter(),
                        );

                        IterativeDropHandler::bfs(&mut drop_buffer);
                    }
                })
                .is_err()
            {
                let mut buffer = self.fields.drain(..).collect();

                IterativeDropHandler::bfs(&mut buffer);
            }
        }
    }

    impl Drop for LazyStream {
        fn drop(&mut self) {
            if self.initial_value == SteelVal::Void && self.stream_thunk == SteelVal::Void {
                return;
            }

            DROP_BUFFER
                .try_with(|drop_buffer| {
                    if let Ok(mut drop_buffer) = drop_buffer.try_borrow_mut() {
                        drop_buffer.push_back(self.initial_value.make_void());
                        drop_buffer.push_back(self.stream_thunk.make_void());

                        IterativeDropHandler::bfs(&mut drop_buffer);
                    }
                })
                .ok();
        }
    }

    // impl Drop for ByteCodeLambda {
    //     fn drop(&mut self) {
    //         if self.captures.is_empty() {
    //             return;
    //         }

    //         DROP_BUFFER
    //             .try_with(|drop_buffer| {
    //                 if let Ok(mut drop_buffer) = drop_buffer.try_borrow_mut() {
    //                     for value in std::mem::take(&mut self.captures) {
    //                         drop_buffer.push_back(value);
    //                     }

    //                     IterativeDropHandler::bfs(&mut drop_buffer);
    //                 }
    //             })
    //             .ok();
    //     }
    // }
}

pub struct IterativeDropHandler<'a> {
    drop_buffer: &'a mut VecDeque<SteelVal>,
}

impl<'a> IterativeDropHandler<'a> {
    pub fn bfs(drop_buffer: &'a mut VecDeque<SteelVal>) {
        // println!("Current depth: {}", DEPTH.with(|x| x.get()));

        // DEPTH.with(|x| x.set(x.get() + 1));
        IterativeDropHandler { drop_buffer }.visit();
        // DEPTH.with(|x| x.set(x.get() - 1));
    }
}

impl<'a> BreadthFirstSearchSteelValVisitor for IterativeDropHandler<'a> {
    type Output = ();

    fn default_output(&mut self) -> Self::Output {
        ()
    }

    fn pop_front(&mut self) -> Option<SteelVal> {
        self.drop_buffer.pop_front()
    }

    fn push_back(&mut self, value: SteelVal) {
        match &value {
            SteelVal::BoolV(_)
            | SteelVal::NumV(_)
            | SteelVal::IntV(_)
            | SteelVal::CharV(_)
            | SteelVal::Void
            | SteelVal::StringV(_)
            | SteelVal::FuncV(_)
            | SteelVal::SymbolV(_)
            | SteelVal::FutureFunc(_)
            | SteelVal::FutureV(_)
            | SteelVal::BoxedFunction(_)
            | SteelVal::MutFunc(_)
            | SteelVal::BuiltIn(_)
            | SteelVal::ByteVector(_)
            | SteelVal::BigNum(_) => return,
            _ => {
                self.drop_buffer.push_back(value);
            }
        }
    }

    fn visit_bytevector(&mut self, _bytevector: SteelByteVector) -> Self::Output {}
    fn visit_bool(&mut self, _boolean: bool) {}
    fn visit_float(&mut self, _float: f64) {}
    fn visit_int(&mut self, _int: isize) {}
    fn visit_rational(&mut self, _: Rational32) {}
    fn visit_bigrational(&mut self, _: Gc<BigRational>) {}
    fn visit_char(&mut self, _c: char) {}
    fn visit_void(&mut self) {}
    fn visit_string(&mut self, _string: SteelString) {}
    fn visit_function_pointer(&mut self, _ptr: FunctionSignature) {}
    fn visit_symbol(&mut self, _symbol: SteelString) {}
    fn visit_port(&mut self, _port: SteelPort) {}
    fn visit_future(&mut self, _future: Gc<FutureResult>) {}
    fn visit_mutable_function(&mut self, _function: MutFunctionSignature) {}
    fn visit_complex(&mut self, _: Gc<SteelComplex>) {}
    fn visit_bignum(&mut self, _bignum: Gc<BigInt>) {}
    fn visit_future_function(&mut self, _function: BoxedAsyncFunctionSignature) {}
    fn visit_builtin_function(&mut self, _function: BuiltInSignature) {}
    fn visit_boxed_function(&mut self, _function: Gc<BoxedDynFunction>) {}

    fn visit_closure(&mut self, closure: Gc<ByteCodeLambda>) {
        if let Ok(mut inner) = closure.try_unwrap() {
            for value in std::mem::take(&mut inner.captures) {
                self.push_back(value);
            }
        }
    }

    fn visit_immutable_vector(&mut self, mut vector: SteelVector) {
        if let Some(inner) = vector.0.get_mut() {
            for value in std::mem::take(inner) {
                self.push_back(value);
            }
        }
    }

    fn visit_custom_type(&mut self, custom_type: GcMut<Box<dyn CustomType>>) {
        if let Ok(inner) = custom_type.try_unwrap() {
            let mut inner = inner.consume();

            // let this decide if we're doing anything with this custom type
            inner.drop_mut(self);
        }
    }

    fn visit_hash_map(&mut self, mut hashmap: SteelHashMap) {
        if let Some(inner) = hashmap.0.get_mut() {
            for (key, value) in std::mem::take(inner) {
                self.push_back(key);
                self.push_back(value);
            }
        }
    }

    fn visit_hash_set(&mut self, mut hashset: SteelHashSet) {
        if let Some(inner) = hashset.0.get_mut() {
            for key in std::mem::take(inner) {
                self.push_back(key);
            }
        }
    }

    fn visit_steel_struct(&mut self, steel_struct: Gc<UserDefinedStruct>) {
        if let Ok(mut inner) = steel_struct.try_unwrap() {
            for value in inner.fields.drain(..) {
                self.push_back(value);
            }
        }
    }

    fn visit_transducer(&mut self, transducer: Gc<Transducer>) {
        if let Ok(inner) = transducer.try_unwrap() {
            for transducer in inner.ops {
                match transducer {
                    crate::values::transducers::Transducers::Map(m) => self.push_back(m),
                    crate::values::transducers::Transducers::Filter(v) => self.push_back(v),
                    crate::values::transducers::Transducers::Take(t) => self.push_back(t),
                    crate::values::transducers::Transducers::Drop(d) => self.push_back(d),
                    crate::values::transducers::Transducers::FlatMap(fm) => self.push_back(fm),
                    crate::values::transducers::Transducers::Flatten => {}
                    crate::values::transducers::Transducers::Window(w) => self.push_back(w),
                    crate::values::transducers::Transducers::TakeWhile(tw) => self.push_back(tw),
                    crate::values::transducers::Transducers::DropWhile(dw) => self.push_back(dw),
                    crate::values::transducers::Transducers::Extend(e) => self.push_back(e),
                    crate::values::transducers::Transducers::Cycle => {}
                    crate::values::transducers::Transducers::Enumerating => {}
                    crate::values::transducers::Transducers::Zipping(z) => self.push_back(z),
                    crate::values::transducers::Transducers::Interleaving(i) => self.push_back(i),
                }
            }
        }
    }

    fn visit_reducer(&mut self, reducer: Gc<Reducer>) {
        if let Ok(inner) = reducer.try_unwrap() {
            match inner {
                Reducer::ForEach(f) => self.push_back(f),
                Reducer::Generic(rf) => {
                    self.push_back(rf.initial_value);
                    self.push_back(rf.function);
                }
                _ => {}
            }
        }
    }

    fn visit_stream(&mut self, stream: Gc<LazyStream>) {
        if let Ok(mut inner) = stream.try_unwrap() {
            self.push_back(replace_with_void(&mut inner.initial_value));
            self.push_back(replace_with_void(&mut inner.stream_thunk));
        }
    }

    // Walk the whole thing! This includes the stack and all the stack frames
    fn visit_continuation(&mut self, continuation: Continuation) {
        if let Ok(inner) = crate::gc::Shared::try_unwrap(continuation.inner).map(|x| x.consume()) {
            match inner {
                ContinuationMark::Closed(mut inner) => {
                    for value in std::mem::take(&mut inner.stack) {
                        self.push_back(value);
                    }

                    if let Some(inner) = inner.current_frame.function.get_mut() {
                        for value in std::mem::take(&mut inner.captures) {
                            self.push_back(value);
                        }
                    }

                    for mut frame in std::mem::take(&mut inner.stack_frames) {
                        if let Some(inner) = frame.function.get_mut() {
                            for value in std::mem::take(&mut inner.captures) {
                                self.push_back(value);
                            }
                        }
                    }
                }

                ContinuationMark::Open(mut inner) => {
                    for value in inner.current_stack_values {
                        self.push_back(value);
                    }

                    if let Some(inner) = inner.current_frame.function.get_mut() {
                        for value in std::mem::take(&mut inner.captures) {
                            self.push_back(value);
                        }
                    }
                }
            }
        }
    }

    fn visit_list(&mut self, list: List<SteelVal>) {
        // println!("VISITING LIST: {}", list.strong_count());
        // println!("list: {:?}", list);

        if list.strong_count() == 1 {
            for value in list.draining_iterator() {
                // println!(
                // "PUSHING BACK VALUE - queue size: {}",
                // self.drop_buffer.len()
                // );

                // println!("enqueueing: {}", value);

                self.push_back(value);
            }
        }

        // if list.strong_count() == 1 {
        //     for value in list {
        //         self.push_back(value);
        //     }
        // }
    }

    // TODO: When this gets replaced with heap storage, then we can do this more
    // effectively!
    fn visit_mutable_vector(&mut self, _vector: HeapRef<Vec<SteelVal>>) {}

    // TODO: Once the root is added back to this, bring it back
    fn visit_boxed_iterator(&mut self, iterator: GcMut<OpaqueIterator>) {
        if let Ok(inner) = iterator.try_unwrap() {
            self.push_back(inner.consume().root)
        }
    }

    fn visit_syntax_object(&mut self, syntax_object: Gc<Syntax>) {
        if let Ok(inner) = syntax_object.try_unwrap() {
            if let Some(raw) = inner.raw {
                self.push_back(raw);
            }

            self.push_back(inner.syntax);
        }
    }

    fn visit_boxed_value(&mut self, boxed_value: GcMut<SteelVal>) {
        if let Ok(inner) = boxed_value.try_unwrap() {
            self.push_back(inner.consume());
        }
    }

    fn visit_reference_value(&mut self, reference: Gc<OpaqueReference<'static>>) {
        if let Ok(mut inner) = Gc::try_unwrap(reference) {
            inner.drop_mut(self);
        }
    }

    fn visit_heap_allocated(&mut self, _heap_ref: HeapRef<SteelVal>) -> Self::Output {}

    fn visit(&mut self) -> Self::Output {
        let mut ret = self.default_output();

        while let Some(value) = self.pop_front() {
            ret = match value {
                Closure(c) => self.visit_closure(c),
                BoolV(b) => self.visit_bool(b),
                NumV(n) => self.visit_float(n),
                IntV(i) => self.visit_int(i),
                Rational(x) => self.visit_rational(x),
                BigRational(x) => self.visit_bigrational(x),
                BigNum(b) => self.visit_bignum(b),
                Complex(x) => self.visit_complex(x),
                CharV(c) => self.visit_char(c),
                VectorV(v) => self.visit_immutable_vector(v),
                Void => self.visit_void(),
                StringV(s) => self.visit_string(s),
                FuncV(f) => self.visit_function_pointer(f),
                SymbolV(s) => self.visit_symbol(s),
                SteelVal::Custom(c) => self.visit_custom_type(c),
                HashMapV(h) => self.visit_hash_map(h),
                HashSetV(s) => self.visit_hash_set(s),
                CustomStruct(c) => self.visit_steel_struct(c),
                PortV(p) => self.visit_port(p),
                IterV(t) => self.visit_transducer(t),
                ReducerV(r) => self.visit_reducer(r),
                FutureFunc(f) => self.visit_future_function(f),
                FutureV(f) => self.visit_future(f),
                StreamV(s) => self.visit_stream(s),
                BoxedFunction(b) => self.visit_boxed_function(b),
                ContinuationFunction(c) => self.visit_continuation(c),
                ListV(l) => self.visit_list(l),
                MutFunc(m) => self.visit_mutable_function(m),
                BuiltIn(b) => self.visit_builtin_function(b),
                MutableVector(b) => self.visit_mutable_vector(b),
                BoxedIterator(b) => self.visit_boxed_iterator(b),
                SteelVal::SyntaxObject(s) => self.visit_syntax_object(s),
                Boxed(b) => self.visit_boxed_value(b),
                Reference(r) => self.visit_reference_value(r),
                HeapAllocated(b) => self.visit_heap_allocated(b),
                Pair(p) => self.visit_pair(p),
                ByteVector(b) => self.visit_bytevector(b),
            };
        }

        // println!("--- finished draining drop queue ----");

        ret
    }

    fn visit_pair(&mut self, pair: Gc<Pair>) -> Self::Output {
        if let Ok(inner) = Gc::try_unwrap(pair) {
            self.push_back(inner.car);
            self.push_back(inner.cdr);
        }
    }
}

pub trait BreadthFirstSearchSteelValVisitor {
    type Output;

    fn default_output(&mut self) -> Self::Output;

    fn pop_front(&mut self) -> Option<SteelVal>;

    fn push_back(&mut self, value: SteelVal);

    fn visit(&mut self) -> Self::Output {
        let mut ret = self.default_output();

        while let Some(value) = self.pop_front() {
            ret = match value {
                Closure(c) => self.visit_closure(c),
                BoolV(b) => self.visit_bool(b),
                NumV(n) => self.visit_float(n),
                IntV(i) => self.visit_int(i),
                Rational(x) => self.visit_rational(x),
                BigRational(x) => self.visit_bigrational(x),
                BigNum(b) => self.visit_bignum(b),
                Complex(x) => self.visit_complex(x),
                CharV(c) => self.visit_char(c),
                VectorV(v) => self.visit_immutable_vector(v),
                Void => self.visit_void(),
                StringV(s) => self.visit_string(s),
                FuncV(f) => self.visit_function_pointer(f),
                SymbolV(s) => self.visit_symbol(s),
                SteelVal::Custom(c) => self.visit_custom_type(c),
                HashMapV(h) => self.visit_hash_map(h),
                HashSetV(s) => self.visit_hash_set(s),
                CustomStruct(c) => self.visit_steel_struct(c),
                PortV(p) => self.visit_port(p),
                IterV(t) => self.visit_transducer(t),
                ReducerV(r) => self.visit_reducer(r),
                FutureFunc(f) => self.visit_future_function(f),
                FutureV(f) => self.visit_future(f),
                StreamV(s) => self.visit_stream(s),
                BoxedFunction(b) => self.visit_boxed_function(b),
                ContinuationFunction(c) => self.visit_continuation(c),
                ListV(l) => self.visit_list(l),
                MutFunc(m) => self.visit_mutable_function(m),
                BuiltIn(b) => self.visit_builtin_function(b),
                MutableVector(b) => self.visit_mutable_vector(b),
                BoxedIterator(b) => self.visit_boxed_iterator(b),
                SteelVal::SyntaxObject(s) => self.visit_syntax_object(s),
                Boxed(b) => self.visit_boxed_value(b),
                Reference(r) => self.visit_reference_value(r),
                HeapAllocated(b) => self.visit_heap_allocated(b),
                Pair(p) => self.visit_pair(p),
                ByteVector(b) => self.visit_bytevector(b),
            };
        }

        ret
    }

    fn visit_closure(&mut self, closure: Gc<ByteCodeLambda>) -> Self::Output;
    fn visit_bool(&mut self, _: bool) -> Self::Output;
    fn visit_float(&mut self, _: f64) -> Self::Output;
    fn visit_int(&mut self, _: isize) -> Self::Output;
    fn visit_rational(&mut self, _: Rational32) -> Self::Output;
    fn visit_bigrational(&mut self, _: Gc<BigRational>) -> Self::Output;
    fn visit_bignum(&mut self, _: Gc<BigInt>) -> Self::Output;
    fn visit_complex(&mut self, _: Gc<SteelComplex>) -> Self::Output;
    fn visit_char(&mut self, _: char) -> Self::Output;
    fn visit_immutable_vector(&mut self, vector: SteelVector) -> Self::Output;
    fn visit_void(&mut self) -> Self::Output;
    fn visit_string(&mut self, string: SteelString) -> Self::Output;
    fn visit_function_pointer(&mut self, ptr: FunctionSignature) -> Self::Output;
    fn visit_symbol(&mut self, symbol: SteelString) -> Self::Output;
    fn visit_custom_type(&mut self, custom_type: GcMut<Box<dyn CustomType>>) -> Self::Output;
    fn visit_hash_map(&mut self, hashmap: SteelHashMap) -> Self::Output;
    fn visit_hash_set(&mut self, hashset: SteelHashSet) -> Self::Output;
    fn visit_steel_struct(&mut self, steel_struct: Gc<UserDefinedStruct>) -> Self::Output;
    fn visit_port(&mut self, port: SteelPort) -> Self::Output;
    fn visit_transducer(&mut self, transducer: Gc<Transducer>) -> Self::Output;
    fn visit_reducer(&mut self, reducer: Gc<Reducer>) -> Self::Output;
    fn visit_future_function(&mut self, function: BoxedAsyncFunctionSignature) -> Self::Output;
    fn visit_future(&mut self, future: Gc<FutureResult>) -> Self::Output;
    fn visit_stream(&mut self, stream: Gc<LazyStream>) -> Self::Output;
    fn visit_boxed_function(&mut self, function: Gc<BoxedDynFunction>) -> Self::Output;
    fn visit_continuation(&mut self, continuation: Continuation) -> Self::Output;
    fn visit_list(&mut self, list: List<SteelVal>) -> Self::Output;
    fn visit_mutable_function(&mut self, function: MutFunctionSignature) -> Self::Output;
    fn visit_mutable_vector(&mut self, vector: HeapRef<Vec<SteelVal>>) -> Self::Output;
    fn visit_builtin_function(&mut self, function: BuiltInSignature) -> Self::Output;
    fn visit_boxed_iterator(&mut self, iterator: GcMut<OpaqueIterator>) -> Self::Output;
    fn visit_syntax_object(&mut self, syntax_object: Gc<Syntax>) -> Self::Output;
    fn visit_boxed_value(&mut self, boxed_value: GcMut<SteelVal>) -> Self::Output;
    fn visit_reference_value(&mut self, reference: Gc<OpaqueReference<'static>>) -> Self::Output;
    fn visit_heap_allocated(&mut self, heap_ref: HeapRef<SteelVal>) -> Self::Output;
    fn visit_pair(&mut self, pair: Gc<Pair>) -> Self::Output;
    fn visit_bytevector(&mut self, bytevector: SteelByteVector) -> Self::Output;
}

pub trait BreadthFirstSearchSteelValReferenceVisitor<'a> {
    type Output;

    fn default_output(&mut self) -> Self::Output;

    fn pop_front(&mut self) -> Option<&'a SteelVal>;

    fn push_back(&mut self, value: &'a SteelVal);

    fn visit(&mut self) -> Self::Output {
        let mut ret = self.default_output();

        while let Some(value) = self.pop_front() {
            ret = match value {
                Closure(c) => self.visit_closure(c),
                BoolV(b) => self.visit_bool(*b),
                NumV(n) => self.visit_float(*n),
                IntV(i) => self.visit_int(*i),
                Rational(x) => self.visit_rational(*x),
                BigRational(x) => self.visit_bigrational(x),
                Complex(_) => unimplemented!(),
                CharV(c) => self.visit_char(*c),
                VectorV(v) => self.visit_immutable_vector(v),
                Void => self.visit_void(),
                StringV(s) => self.visit_string(s),
                FuncV(f) => self.visit_function_pointer(*f),
                SymbolV(s) => self.visit_symbol(s),
                SteelVal::Custom(c) => self.visit_custom_type(c),
                HashMapV(h) => self.visit_hash_map(h),
                HashSetV(s) => self.visit_hash_set(s),
                CustomStruct(c) => self.visit_steel_struct(c),
                PortV(p) => self.visit_port(p),
                IterV(t) => self.visit_transducer(t),
                ReducerV(r) => self.visit_reducer(r),
                FutureFunc(f) => self.visit_future_function(f),
                FutureV(f) => self.visit_future(f),
                StreamV(s) => self.visit_stream(s),
                BoxedFunction(b) => self.visit_boxed_function(b),
                ContinuationFunction(c) => self.visit_continuation(c),
                ListV(l) => self.visit_list(l),
                MutFunc(m) => self.visit_mutable_function(m),
                BuiltIn(b) => self.visit_builtin_function(b),
                MutableVector(b) => self.visit_mutable_vector(b),
                BoxedIterator(b) => self.visit_boxed_iterator(b),
                SteelVal::SyntaxObject(s) => self.visit_syntax_object(s),
                Boxed(b) => self.visit_boxed_value(b),
                Reference(r) => self.visit_reference_value(r),
                BigNum(b) => self.visit_bignum(b),
                HeapAllocated(b) => self.visit_heap_allocated(b),
                Pair(p) => self.visit_pair(p),
                ByteVector(b) => self.visit_bytevector(b),
            };
        }

        ret
    }

    fn visit_bytevector(&mut self, _: &'a SteelByteVector) -> Self::Output;
    fn visit_closure(&mut self, _: &'a Gc<ByteCodeLambda>) -> Self::Output;
    fn visit_bool(&mut self, _: bool) -> Self::Output;
    fn visit_float(&mut self, _: f64) -> Self::Output;
    fn visit_int(&mut self, _: isize) -> Self::Output;
    fn visit_rational(&mut self, _: Rational32) -> Self::Output;
    fn visit_bigrational(&mut self, _: &'a Gc<BigRational>) -> Self::Output;
    fn visit_bignum(&mut self, _: &'a Gc<BigInt>) -> Self::Output;
    fn visit_char(&mut self, _: char) -> Self::Output;
    fn visit_immutable_vector(&mut self, vector: &'a SteelVector) -> Self::Output;
    fn visit_void(&mut self) -> Self::Output;
    fn visit_string(&mut self, string: &'a SteelString) -> Self::Output;
    fn visit_function_pointer(&mut self, ptr: FunctionSignature) -> Self::Output;
    fn visit_symbol(&mut self, symbol: &'a SteelString) -> Self::Output;
    fn visit_custom_type(&mut self, custom_type: &'a GcMut<Box<dyn CustomType>>) -> Self::Output;
    fn visit_hash_map(&mut self, hashmap: &'a SteelHashMap) -> Self::Output;
    fn visit_hash_set(&mut self, hashset: &'a SteelHashSet) -> Self::Output;
    fn visit_steel_struct(&mut self, steel_struct: &'a Gc<UserDefinedStruct>) -> Self::Output;
    fn visit_port(&mut self, port: &'a SteelPort) -> Self::Output;
    fn visit_transducer(&mut self, transducer: &'a Gc<Transducer>) -> Self::Output;
    fn visit_reducer(&mut self, reducer: &'a Gc<Reducer>) -> Self::Output;
    fn visit_future_function(&mut self, function: &'a BoxedAsyncFunctionSignature) -> Self::Output;
    fn visit_future(&mut self, future: &'a Gc<FutureResult>) -> Self::Output;
    fn visit_stream(&mut self, stream: &'a Gc<LazyStream>) -> Self::Output;
    fn visit_boxed_function(&mut self, function: &'a Gc<BoxedDynFunction>) -> Self::Output;
    fn visit_continuation(&mut self, continuation: &'a Continuation) -> Self::Output;
    fn visit_list(&mut self, list: &'a List<SteelVal>) -> Self::Output;
    fn visit_mutable_function(&mut self, function: &'a MutFunctionSignature) -> Self::Output;
    fn visit_mutable_vector(&mut self, vector: &'a HeapRef<Vec<SteelVal>>) -> Self::Output;
    fn visit_builtin_function(&mut self, function: &'a BuiltInSignature) -> Self::Output;
    fn visit_boxed_iterator(&mut self, iterator: &'a GcMut<OpaqueIterator>) -> Self::Output;
    fn visit_syntax_object(&mut self, syntax_object: &'a Gc<Syntax>) -> Self::Output;
    fn visit_boxed_value(&mut self, boxed_value: &'a GcMut<SteelVal>) -> Self::Output;
    fn visit_reference_value(
        &mut self,
        reference: &'a Gc<OpaqueReference<'static>>,
    ) -> Self::Output;
    fn visit_heap_allocated(&mut self, heap_ref: &'a HeapRef<SteelVal>) -> Self::Output;
    fn visit_pair(&mut self, pair: &'a Gc<Pair>) -> Self::Output;
}

thread_local! {
    static LEFT_QUEUE: RefCell<Vec<SteelVal>> = RefCell::new(Vec::with_capacity(128));
    static RIGHT_QUEUE: RefCell<Vec<SteelVal>> = RefCell::new(Vec::with_capacity(128));
    static VISITED_SET: RefCell<fxhash::FxHashSet<usize>> = RefCell::new(fxhash::FxHashSet::default());
    static EQ_DEPTH: Cell<usize> = Cell::new(0);
}

fn increment_eq_depth() {
    #[cfg(feature = "sandbox")]
    EQ_DEPTH.with(|x| x.set(x.get() + 1));
}

fn decrement_eq_depth() {
    #[cfg(feature = "sandbox")]
    EQ_DEPTH.with(|x| x.set(x.get() - 1));
}

fn reset_eq_depth() {
    #[cfg(feature = "sandbox")]
    EQ_DEPTH.with(|x| x.set(0));
}

fn eq_depth() -> usize {
    #[cfg(feature = "sandbox")]
    return EQ_DEPTH.with(|x| x.get());

    #[cfg(not(feature = "sandbox"))]
    0
}

struct RecursiveEqualityHandler<'a> {
    left: EqualityVisitor<'a>,
    right: EqualityVisitor<'a>,
    visited: &'a mut fxhash::FxHashSet<usize>,
    // found_mutable_object: bool,
}

impl<'a> RecursiveEqualityHandler<'a> {
    pub fn compare_equality(&mut self, left: SteelVal, right: SteelVal) -> bool {
        self.left.push_back(left);
        self.right.push_back(right);

        self.visit()
    }

    fn should_visit(&mut self, value: usize) -> bool {
        // if !self.found_mutable_object {
        // return true;
        // }

        if self.visited.insert(value) {
            return true;
        }

        return false;
    }

    fn visit(&mut self) -> bool {
        loop {
            let (left, right) = match (self.left.pop_front(), self.right.pop_front()) {
                (Some(l), Some(r)) => (l, r),
                (None, None) => return true,
                _ => return false,
            };

            // println!("{} - {}", left, right);

            // println!(
            //     "Queue size: {:?}",
            //     self.left.queue.len(),
            //     // self.right.queue.len()
            // );

            match (left, right) {
                (ListV(l), ListV(r)) => {
                    // If we've reached the same object, we're good
                    if l.ptr_eq(&r) || l.storage_ptr_eq(&r) {
                        continue;
                    }

                    if self.should_visit(l.elements_as_ptr_usize())
                        && self.should_visit(r.elements_as_ptr_usize())
                    {
                        if l.len() != r.len() {
                            return false;
                        }

                        for (lvalue, rvalue) in l.iter().zip(r.iter()) {
                            // TODO: @Matt - need to do optimistic checks here so we don't
                            // visit things we don't need to - basically a "check left" function
                            match (lvalue, rvalue) {
                                (SteelVal::ListV(llist), SteelVal::ListV(rlist))
                                    if (llist.is_empty() && rlist.is_empty())
                                        || llist.ptr_eq(&rlist)
                                        || llist.storage_ptr_eq(&rlist) =>
                                {
                                    continue;
                                }
                                // (SteelVal::ListV(llist), SteelVal::ListV(rlist)) if llist.len() == 1 && rlist.len() == 1 {

                                // }
                                (a, b) => {
                                    // println!("Pushing back: {}", a);

                                    self.left.push_back(a.clone());
                                    self.right.push_back(b.clone());
                                }
                            }
                        }
                    }

                    continue;
                }
                // If we run into issues with any stack overflow
                // check here first.
                (Pair(l), Pair(r)) => {
                    if Gc::ptr_eq(&l, &r) {
                        continue;
                    }

                    self.left.push_back(l.car());
                    self.right.push_back(r.car());

                    self.left.push_back(l.cdr());
                    self.right.push_back(r.cdr());
                }
                (BoolV(l), BoolV(r)) => {
                    if l != r {
                        return false;
                    }

                    continue;
                }
                (NumV(l), NumV(r)) => {
                    if l != r {
                        return false;
                    }

                    continue;
                }
                (IntV(l), IntV(r)) => {
                    if l != r {
                        return false;
                    }

                    continue;
                }
                (CharV(l), CharV(r)) => {
                    if l != r {
                        return false;
                    }

                    continue;
                }
                (VectorV(l), VectorV(r)) => {
                    if l.len() != r.len() {
                        return false;
                    }

                    // If these point to the same object, break early
                    if Gc::ptr_eq(&l.0, &r.0) {
                        continue;
                    }

                    // Should we visit these?
                    if self.should_visit(l.0.as_ptr() as usize)
                        && self.should_visit(r.0.as_ptr() as usize)
                    {
                        self.left.visit_immutable_vector(l);
                        self.right.visit_immutable_vector(r);
                    } else {
                        return false;
                    }

                    continue;
                }
                (Void, Void) => {
                    continue;
                }
                (StringV(l), StringV(r)) => {
                    if l != r {
                        return false;
                    }
                    continue;
                }
                (FuncV(l), FuncV(r)) => {
                    if l as usize != r as usize {
                        return false;
                    }
                    continue;
                }
                (SymbolV(l), SymbolV(r)) => {
                    if l != r {
                        return false;
                    }
                    continue;
                }
                (SteelVal::Custom(l), SteelVal::Custom(r)) => {
                    if l.read().inner_type_id() != r.read().inner_type_id() {
                        return false;
                    }

                    if l.read().check_equality_hint(r.read().as_ref()) {
                        // Go down to the next level
                        self.left.visit_custom_type(l);
                        self.right.visit_custom_type(r);
                        continue;
                    } else {
                        return false;
                    }
                }

                (SteelVal::Custom(l), other) => {
                    if l.read().check_equality_hint_general(&other) {
                        self.left.visit_custom_type(l);

                        match other {
                            Closure(x) => self.right.visit_closure(x),
                            VectorV(v) => self.right.visit_immutable_vector(v),
                            SteelVal::Custom(r) => self.right.visit_custom_type(r),
                            HashMapV(r) => self.right.visit_hash_map(r),
                            HashSetV(r) => self.right.visit_hash_set(r),
                            CustomStruct(r) => self.right.visit_steel_struct(r),
                            PortV(r) => self.right.visit_port(r),
                            IterV(r) => self.right.visit_transducer(r),
                            ReducerV(r) => self.right.visit_reducer(r),
                            ContinuationFunction(r) => self.right.visit_continuation(r),
                            ListV(r) => self.right.visit_list(r),
                            SteelVal::Pair(r) => self.right.visit_pair(r),
                            MutableVector(r) => self.right.visit_mutable_vector(r),
                            BoxedIterator(r) => self.right.visit_boxed_iterator(r),
                            SteelVal::SyntaxObject(r) => self.right.visit_syntax_object(r),
                            Boxed(r) => self.right.visit_boxed_value(r),
                            HeapAllocated(r) => self.right.visit_heap_allocated(r),
                            _ => {}
                        }

                        continue;
                    } else {
                        return false;
                    }
                }

                (other, SteelVal::Custom(r)) => {
                    if r.read().check_equality_hint_general(&other) {
                        match other {
                            Closure(x) => self.left.visit_closure(x),
                            VectorV(v) => self.left.visit_immutable_vector(v),
                            SteelVal::Custom(r) => self.left.visit_custom_type(r),
                            HashMapV(r) => self.left.visit_hash_map(r),
                            HashSetV(r) => self.left.visit_hash_set(r),
                            CustomStruct(r) => self.left.visit_steel_struct(r),
                            PortV(r) => self.left.visit_port(r),
                            IterV(r) => self.left.visit_transducer(r),
                            ReducerV(r) => self.left.visit_reducer(r),
                            ContinuationFunction(r) => self.left.visit_continuation(r),
                            ListV(r) => self.left.visit_list(r),
                            SteelVal::Pair(r) => self.left.visit_pair(r),
                            MutableVector(r) => self.left.visit_mutable_vector(r),
                            BoxedIterator(r) => self.left.visit_boxed_iterator(r),
                            SteelVal::SyntaxObject(r) => self.left.visit_syntax_object(r),
                            Boxed(r) => self.left.visit_boxed_value(r),
                            HeapAllocated(r) => self.left.visit_heap_allocated(r),
                            _ => {}
                        }

                        self.right.visit_custom_type(r);

                        continue;
                    } else {
                        return false;
                    }
                }

                (SteelVal::HashMapV(l), SteelVal::HashMapV(r)) => {
                    if Gc::ptr_eq(&l.0, &r.0) {
                        continue;
                    }

                    if self.should_visit(l.0.as_ptr() as usize)
                        && self.should_visit(r.0.as_ptr() as usize)
                    {
                        if l.len() != r.len() {
                            return false;
                        }

                        // TODO: Implicitly here we are assuming that this key was even hashable
                        // to begin with, since it ended up in the right spot, and didn't blow
                        // the stack on a recursive structure.
                        //
                        // This still does not handle the pathological edge case of something like
                        // (hash (hash (hash ...) value) value)
                        //
                        // In this case, we'll get a stack overflow, when trying to compare equality
                        // with these maps if they're sufficiently deep.
                        //
                        // The issue is that if the two maps are equivalent, we need to check the
                        // existence of each key in the left map with each key in the right map.
                        // Doing so invokes an equality check, where we'll then invoke this logic
                        // again. We could solve this by disallowing hashmaps as keys - then
                        // we would not the same issue where putting a hashmap into the map
                        // causes the equality checks to go off the rails.

                        if eq_depth() > 512 {
                            log::error!("Aborting eq checks before the stack overflows");

                            return false;
                        }

                        for (key, value) in l.0.iter() {
                            if let Some(right_value) = r.0.get(key) {
                                self.left.push_back(value.clone());
                                self.right.push_back(right_value.clone());
                            } else {
                                // We know that these are not equal, because the
                                // key in the left map does not exist in the right
                                return false;
                            }
                        }
                    }

                    continue;
                }
                (HashSetV(l), HashSetV(r)) => {
                    if Gc::ptr_eq(&l.0, &r.0) {
                        continue;
                    }

                    if self.should_visit(l.0.as_ptr() as usize)
                        && self.should_visit(r.0.as_ptr() as usize)
                    {
                        if l.len() != r.len() {
                            return false;
                        }
                        if eq_depth() > 512 {
                            log::error!("Aborting eq checks before the stack overflows");

                            return false;
                        }

                        for key in l.0.iter() {
                            if !l.0.contains(key) {
                                return false;
                            }
                        }
                    }

                    continue;
                }
                (CustomStruct(l), CustomStruct(r)) => {
                    // If these are the same object, just continue
                    if Gc::ptr_eq(&l, &r) {
                        continue;
                    }

                    if self.should_visit(l.as_ptr() as usize)
                        && self.should_visit(r.as_ptr() as usize)
                    {
                        // Check the top level equality indicators to make sure
                        // that these two types are the same
                        if !(l.type_descriptor == r.type_descriptor && l.name() == r.name()) {
                            return false;
                        }

                        self.left.visit_steel_struct(l);
                        self.right.visit_steel_struct(r);
                    }

                    continue;
                }
                // (PortV(_), PortV(_)) => {
                // return
                // }
                (IterV(l), IterV(r)) => {
                    self.left.visit_transducer(l);
                    self.right.visit_transducer(r);

                    continue;
                }
                (ReducerV(l), ReducerV(r)) => {
                    self.left.visit_reducer(l);
                    self.right.visit_reducer(r);

                    continue;
                }
                // FutureV(f) => self.visit_future(f),
                (ContinuationFunction(l), ContinuationFunction(r)) => {
                    if !Continuation::ptr_eq(&l, &r) {
                        return false;
                    }

                    continue;
                }
                // MutFunc(m) => self.visit_mutable_function(m),
                (BuiltIn(l), BuiltIn(r)) => {
                    if l as usize != r as usize {
                        return false;
                    }
                    continue;
                }
                // MutableVector(b) => self.visit_mutable_vector(b),
                // BoxedIterator(b) => self.visit_boxed_iterator(b),
                // SteelVal::SyntaxObject(s) => self.visit_syntax_object(s),
                // Boxed(b) => self.visit_boxed_value(b),
                // Reference(r) => self.visit_reference_value(r),
                (BigNum(l), BigNum(r)) => {
                    if l != r {
                        return false;
                    }
                    continue;
                }
                (SyntaxObject(l), SyntaxObject(r)) => {
                    if Gc::ptr_eq(&l, &r) {
                        continue;
                    }

                    self.left.visit_syntax_object(l);
                    self.right.visit_syntax_object(r);

                    continue;
                }
                (HeapAllocated(l), HeapAllocated(r)) => {
                    if HeapRef::ptr_eq(&l, &r) {
                        continue;
                    }

                    self.left.visit_heap_allocated(l);
                    self.right.visit_heap_allocated(r);

                    continue;
                }

                (MutableVector(l), MutableVector(r)) => {
                    if HeapRef::ptr_eq(&l, &r) {
                        continue;
                    }

                    self.left.visit_mutable_vector(l);
                    self.right.visit_mutable_vector(r);

                    continue;
                }
                (Closure(l), Closure(r)) => {
                    if l != r {
                        return false;
                    }

                    self.left.visit_closure(l);
                    self.right.visit_closure(r);

                    continue;
                }
                (_, _) => {
                    return false;
                }
            }

            // unreachable!();
        }
    }
}

// TODO: This _needs_ to use references. Or otherwise we'll thrash stuff on drop
pub struct EqualityVisitor<'a> {
    // Mark each node that we've visited, if we encounter any mutable objects
    // on the way, then we'll start using the visited set. But we'll optimistically
    // assume that there are no mutable objects, and we won't start using this
    // until we absolutely have to.
    // found_mutable_object: bool,
    queue: &'a mut Vec<SteelVal>,
}

impl<'a> BreadthFirstSearchSteelValVisitor for EqualityVisitor<'a> {
    type Output = ();

    fn default_output(&mut self) -> Self::Output {}

    fn pop_front(&mut self) -> Option<SteelVal> {
        self.queue.pop()
    }

    fn push_back(&mut self, value: SteelVal) {
        self.queue.push(value)
    }

    fn visit_closure(&mut self, _closure: Gc<ByteCodeLambda>) -> Self::Output {}

    // Leaf nodes, we don't need to do anything here
    fn visit_bytevector(&mut self, _bytevector: SteelByteVector) -> Self::Output {}
    fn visit_bool(&mut self, _boolean: bool) -> Self::Output {}
    fn visit_float(&mut self, _float: f64) -> Self::Output {}
    fn visit_int(&mut self, _int: isize) -> Self::Output {}
    fn visit_rational(&mut self, _: Rational32) -> Self::Output {}
    fn visit_bigrational(&mut self, _: Gc<BigRational>) -> Self::Output {}
    fn visit_bignum(&mut self, _: Gc<BigInt>) -> Self::Output {}
    fn visit_complex(&mut self, _: Gc<SteelComplex>) -> Self::Output {}
    fn visit_char(&mut self, _c: char) -> Self::Output {}
    fn visit_void(&mut self) -> Self::Output {}
    fn visit_string(&mut self, _string: SteelString) -> Self::Output {}
    fn visit_function_pointer(&mut self, _ptr: FunctionSignature) -> Self::Output {}
    fn visit_symbol(&mut self, _symbol: SteelString) -> Self::Output {}
    fn visit_port(&mut self, _port: SteelPort) -> Self::Output {}
    fn visit_boxed_function(&mut self, _function: Gc<BoxedDynFunction>) -> Self::Output {}
    fn visit_mutable_function(&mut self, _function: MutFunctionSignature) -> Self::Output {}
    fn visit_builtin_function(&mut self, _function: BuiltInSignature) -> Self::Output {}

    //
    fn visit_immutable_vector(&mut self, vector: SteelVector) -> Self::Output {
        // If we've found the mutable object, mark that this has been visited. Only
        // if self.should_visit(vector.0.as_ptr() as usize) {
        for value in vector.iter() {
            self.push_back(value.clone());
        }
        // }
    }

    // SHOULD SET MUTABLE HERE
    fn visit_custom_type(&mut self, custom_type: GcMut<Box<dyn CustomType>>) -> Self::Output {
        custom_type.read().visit_children_for_equality(self);
    }

    fn visit_hash_map(&mut self, _hashmap: SteelHashMap) -> Self::Output {
        // TODO: See comment above
    }

    fn visit_hash_set(&mut self, _hashset: SteelHashSet) -> Self::Output {
        // TODO: See comment above
    }

    fn visit_steel_struct(&mut self, steel_struct: Gc<UserDefinedStruct>) -> Self::Output {
        // if self.should_visit(steel_struct.as_ptr() as usize) {
        for value in steel_struct.fields.iter() {
            self.push_back(value.clone());
        }
        // }
    }

    fn visit_transducer(&mut self, transducer: Gc<Transducer>) -> Self::Output {
        for transducer in transducer.ops.iter() {
            match transducer.clone() {
                crate::values::transducers::Transducers::Map(m) => self.push_back(m),
                crate::values::transducers::Transducers::Filter(v) => self.push_back(v),
                crate::values::transducers::Transducers::Take(t) => self.push_back(t),
                crate::values::transducers::Transducers::Drop(d) => self.push_back(d),
                crate::values::transducers::Transducers::FlatMap(fm) => self.push_back(fm),
                crate::values::transducers::Transducers::Flatten => {}
                crate::values::transducers::Transducers::Window(w) => self.push_back(w),
                crate::values::transducers::Transducers::TakeWhile(tw) => self.push_back(tw),
                crate::values::transducers::Transducers::DropWhile(dw) => self.push_back(dw),
                crate::values::transducers::Transducers::Extend(e) => self.push_back(e),
                crate::values::transducers::Transducers::Cycle => {}
                crate::values::transducers::Transducers::Enumerating => {}
                crate::values::transducers::Transducers::Zipping(z) => self.push_back(z),
                crate::values::transducers::Transducers::Interleaving(i) => self.push_back(i),
            }
        }
    }

    fn visit_reducer(&mut self, reducer: Gc<Reducer>) -> Self::Output {
        match reducer.as_ref().clone() {
            Reducer::ForEach(f) => self.push_back(f),
            Reducer::Generic(rf) => {
                self.push_back(rf.initial_value);
                self.push_back(rf.function);
            }
            _ => {}
        }
    }

    fn visit_future_function(&mut self, _function: BoxedAsyncFunctionSignature) -> Self::Output {}
    fn visit_future(&mut self, _future: Gc<FutureResult>) -> Self::Output {}

    fn visit_stream(&mut self, _stream: Gc<LazyStream>) -> Self::Output {}

    fn visit_continuation(&mut self, _continuation: Continuation) -> Self::Output {}

    fn visit_list(&mut self, list: List<SteelVal>) -> Self::Output {
        for value in list.iter() {
            self.push_back(value.clone());
        }
    }

    fn visit_mutable_vector(&mut self, vector: HeapRef<Vec<SteelVal>>) -> Self::Output {
        for value in vector.get().iter() {
            self.push_back(value.clone());
        }
    }

    fn visit_boxed_iterator(&mut self, _iterator: GcMut<OpaqueIterator>) -> Self::Output {}

    fn visit_syntax_object(&mut self, syntax_object: Gc<Syntax>) -> Self::Output {
        if let Some(raw) = syntax_object.raw.clone() {
            self.push_back(raw);
        }

        self.push_back(syntax_object.syntax.clone());
    }

    fn visit_boxed_value(&mut self, boxed_value: GcMut<SteelVal>) -> Self::Output {
        self.push_back(boxed_value.read().clone());
    }

    fn visit_reference_value(&mut self, _reference: Gc<OpaqueReference<'static>>) -> Self::Output {}

    // Should set mutable here
    fn visit_heap_allocated(&mut self, heap_ref: HeapRef<SteelVal>) -> Self::Output {
        // self.found_mutable_object = true;

        // if self.should_visit(heap_ref.as_ptr_usize()) {
        self.push_back(heap_ref.get());
        // }
    }

    fn visit_pair(&mut self, pair: Gc<Pair>) -> Self::Output {
        self.push_back(pair.car());
        self.push_back(pair.cdr());
    }
}

impl PartialEq for SteelVal {
    fn eq(&self, other: &Self) -> bool {
        match (self, other) {
            (Void, Void) => true,
            (BoolV(l), BoolV(r)) => l == r,
            (IntV(l), IntV(r)) => l == r,
            (NumV(l), NumV(r)) => l == r,
            (Rational(l), Rational(r)) => l == r,
            (BigRational(l), BigRational(r)) => l == r,
            (BigNum(l), BigNum(r)) => l == r,
            (Complex(l), Complex(r)) => l == r,
            (StringV(l), StringV(r)) => l == r,
            (SymbolV(l), SymbolV(r)) => l == r,
            (CharV(l), CharV(r)) => l == r,
            (FuncV(l), FuncV(r)) => *l as usize == *r as usize,
            (ByteVector(l), ByteVector(r)) => l == r,
            // (VectorV(l), VectorV(r)) => l == r,
            // (ListV(l), ListV(r)) => l == r,
            // (HashSetV(l), HashSetV(r)) => l == r,
            // (HashMapV(l), HashMapV(r)) => l == r,
            // (Closure(l), Closure(r)) => l == r,
            // (IterV(l), IterV(r)) => l == r,
            // (ListV(l), ListV(r)) => l == r,
            // (CustomStruct(l), CustomStruct(r)) => l == r,
            // (Custom(l), Custom(r)) => Gc::ptr_eq(l, r),
            // (HeapAllocated(l), HeapAllocated(r)) => l.get() == r.get(),
            (left, right) => {
                LEFT_QUEUE.with(|left_queue| {
                    RIGHT_QUEUE.with(|right_queue| {
                        VISITED_SET.with(|visited_set| {
                            match (
                                left_queue.try_borrow_mut(),
                                right_queue.try_borrow_mut(),
                                visited_set.try_borrow_mut(),
                            ) {
                                (Ok(mut left_queue), Ok(mut right_queue), Ok(mut visited_set)) => {
                                    let mut equality_handler = RecursiveEqualityHandler {
                                        left: EqualityVisitor {
                                            queue: &mut left_queue,
                                        },
                                        right: EqualityVisitor {
                                            queue: &mut right_queue,
                                        },
                                        visited: &mut visited_set,
                                    };

                                    let res = equality_handler
                                        .compare_equality(left.clone(), right.clone());

                                    reset_eq_depth();

                                    // Clean up!
                                    equality_handler.left.queue.clear();
                                    equality_handler.right.queue.clear();
                                    equality_handler.visited.clear();

                                    res
                                }
                                _ => {
                                    let mut left_queue = Vec::new();
                                    let mut right_queue = Vec::new();

                                    let mut visited_set = fxhash::FxHashSet::default();

                                    increment_eq_depth();

                                    let mut equality_handler = RecursiveEqualityHandler {
                                        left: EqualityVisitor {
                                            queue: &mut left_queue,
                                        },
                                        right: EqualityVisitor {
                                            queue: &mut right_queue,
                                        },
                                        visited: &mut visited_set,
                                    };

                                    let res = equality_handler
                                        .compare_equality(left.clone(), right.clone());

                                    decrement_eq_depth();

                                    res
                                }
                            }
                        })
                    })
                })
            }
        }
    }
}<|MERGE_RESOLUTION|>--- conflicted
+++ resolved
@@ -170,13 +170,10 @@
             BigRational(x) => write!(f, "{n}/{d}", n = x.numer(), d = x.denom()),
             Complex(x) => write!(f, "{}", x.as_ref()),
             StringV(s) => write!(f, "{s:?}"),
-<<<<<<< HEAD
-            ByteVector(b) => write!(f, "{:?}", b.vec.read()),
-=======
             ByteVector(b) => {
                 write!(f, "#u8(")?;
 
-                let bytes = b.vec.borrow();
+                let bytes = b.vec.read();
                 let mut iter = bytes.iter();
 
                 if let Some(last) = iter.next_back() {
@@ -189,7 +186,6 @@
 
                 write!(f, ")")
             }
->>>>>>> c9acd4e9
             CharV(c) => {
                 if c.is_ascii_control() {
                     write!(f, "{}", c)
