use crate::rvals::{IntoSteelVal, Result, SteelComplex, SteelVal};
use crate::steel_vm::primitives::numberp;
use crate::stop;
use num::{BigInt, BigRational, CheckedAdd, CheckedMul, Integer, Rational32, ToPrimitive};
use std::ops::Neg;

fn ensure_args_are_numbers(op: &str, args: &[SteelVal]) -> Result<()> {
    for arg in args {
        if !numberp(arg) {
            stop!(TypeMismatch => "{op} expects a number, found: {:?}", arg)
        }
    }
    Ok(())
}

/// Multiplies `x` and `y` without any type checking.
///
/// # Precondition
/// - `x` and `y` must be valid numerical types.
fn multiply_two(x: &SteelVal, y: &SteelVal) -> Result<SteelVal> {
    match (x, y) {
        (SteelVal::NumV(x), SteelVal::NumV(y)) => (x * y).into_steelval(),
        (SteelVal::NumV(x), SteelVal::IntV(y)) | (SteelVal::IntV(y), SteelVal::NumV(x)) => {
            (x * *y as f64).into_steelval()
        }
        (SteelVal::NumV(x), SteelVal::BigNum(y)) | (SteelVal::BigNum(y), SteelVal::NumV(x)) => {
            (x * y.to_f64().unwrap()).into_steelval()
        }
        (SteelVal::NumV(x), SteelVal::Rational(y)) | (SteelVal::Rational(y), SteelVal::NumV(x)) => {
            (x * y.to_f64().unwrap()).into_steelval()
        }
        (SteelVal::NumV(x), SteelVal::BigRational(y))
        | (SteelVal::BigRational(y), SteelVal::NumV(x)) => {
            (x * y.to_f64().unwrap()).into_steelval()
        }
        (SteelVal::IntV(x), SteelVal::IntV(y)) => match x.checked_mul(y) {
            Some(res) => res.into_steelval(),
            None => {
                let mut res = BigInt::from(*x);
                res *= *y;
                res.into_steelval()
            }
        },
        (SteelVal::IntV(x), SteelVal::BigNum(y)) | (SteelVal::BigNum(y), SteelVal::IntV(x)) => {
            (y.as_ref() * x).into_steelval()
        }
        (SteelVal::IntV(x), SteelVal::Rational(y)) | (SteelVal::Rational(y), SteelVal::IntV(x)) => {
            match i32::try_from(*x) {
                Ok(x) => match y.checked_mul(&Rational32::new(x, 1)) {
                    Some(res) => res.into_steelval(),
                    None => {
                        let mut res =
                            BigRational::new(BigInt::from(*y.numer()), BigInt::from(*y.denom()));
                        res *= BigInt::from(x);
                        res.into_steelval()
                    }
                },
                Err(_) => {
                    let mut res =
                        BigRational::new(BigInt::from(*y.numer()), BigInt::from(*y.denom()));
                    res *= BigInt::from(*x);
                    res.into_steelval()
                }
            }
        }
        (SteelVal::IntV(x), SteelVal::BigRational(y))
        | (SteelVal::BigRational(y), SteelVal::IntV(x)) => {
            let mut res = y.as_ref().clone();
            res *= BigInt::from(*x);
            res.into_steelval()
        }
        (SteelVal::Rational(x), SteelVal::Rational(y)) => match x.checked_mul(y) {
            Some(res) => res.into_steelval(),
            None => {
                let mut res = BigRational::new(BigInt::from(*x.numer()), BigInt::from(*x.denom()));
                res *= BigRational::new(BigInt::from(*y.numer()), BigInt::from(*y.denom()));
                res.into_steelval()
            }
        },
        (SteelVal::Rational(x), SteelVal::BigNum(y))
        | (SteelVal::BigNum(y), SteelVal::Rational(x)) => {
            let mut res = BigRational::new(BigInt::from(*x.numer()), BigInt::from(*x.denom()));
            res *= y.as_ref();
            res.into_steelval()
        }
        (SteelVal::BigRational(x), SteelVal::BigRational(y)) => {
            (x.as_ref() * y.as_ref()).into_steelval()
        }
        (SteelVal::BigRational(x), SteelVal::BigNum(y))
        | (SteelVal::BigNum(y), SteelVal::BigRational(x)) => {
            (x.as_ref() * y.as_ref()).into_steelval()
        }
        (SteelVal::BigNum(x), SteelVal::BigNum(y)) => (x.as_ref() * y.as_ref()).into_steelval(),
        // Complex numbers.
        (SteelVal::Complex(x), SteelVal::Complex(y)) => multiply_complex(x, y),
        (SteelVal::Complex(x), y) | (y, SteelVal::Complex(x)) => {
            let y = SteelComplex::new(y.clone(), SteelVal::IntV(0));
            multiply_complex(x, &y)
        }
        _ => unreachable!(),
    }
}

/// # Precondition
/// All types in `args` must be numerical types.
fn multiply_primitive_impl(args: &[SteelVal]) -> Result<SteelVal> {
    match args {
        [] => 1.into_steelval(),
        [x] => x.clone().into_steelval(),
        [x, y] => multiply_two(x, y).into_steelval(),
        [x, y, zs @ ..] => {
            let mut res = multiply_two(x, y)?;
            for z in zs {
                // TODO: This use case could be optimized to reuse state instead of creating a new
                // object each time.
                res = multiply_two(&res, &z)?;
            }
            res.into_steelval()
        }
    }
}

#[steel_derive::native(name = "*", constant = true, arity = "AtLeast(0)")]
pub fn multiply_primitive(args: &[SteelVal]) -> Result<SteelVal> {
    ensure_args_are_numbers("*", args)?;
    multiply_primitive_impl(args)
}

pub fn quotient(l: isize, r: isize) -> isize {
    l / r
}

#[steel_derive::native(name = "/", constant = true, arity = "AtLeast(1)")]
pub fn divide_primitive(args: &[SteelVal]) -> Result<SteelVal> {
    ensure_args_are_numbers("/", args)?;
    let recip = |x: &SteelVal| -> Result<SteelVal> {
        match x {
            SteelVal::IntV(n) => match i32::try_from(*n) {
                Ok(n) => Rational32::new(1, n).into_steelval(),
                Err(_) => BigRational::new(BigInt::from(1), BigInt::from(*n)).into_steelval(),
            },
            SteelVal::NumV(n) => n.recip().into_steelval(),
            SteelVal::Rational(r) => r.recip().into_steelval(),
            SteelVal::BigRational(r) => r.recip().into_steelval(),
            SteelVal::BigNum(n) => BigRational::new(1.into(), n.as_ref().clone()).into_steelval(),
            unexpected => {
                stop!(TypeMismatch => "/ expects a number, but found: {:?}", unexpected)
            }
        }
    };
    match &args {
        [] => stop!(ArityMismatch => "/ requires at least one argument"),
        [x] => recip(x),
        // TODO: Provide custom implementation to optimize by joining the multiply and recip calls.
        [x, y] => multiply_two(x, &recip(y)?),
        [x, ys @ ..] => {
            let d = multiply_primitive_impl(ys)?;
            multiply_two(&x, &recip(&d)?)
        }
    }
}

/// Negate a number.
///
/// # Precondition
/// `value` must be a number.
fn negate(value: &SteelVal) -> Result<SteelVal> {
    match value {
        SteelVal::NumV(x) => (-x).into_steelval(),
        SteelVal::IntV(x) => match x.checked_neg() {
            Some(res) => res.into_steelval(),
            None => BigInt::from(*x).neg().into_steelval(),
        },
        SteelVal::Rational(x) => match 0i32.checked_sub(*x.numer()) {
            Some(n) => Rational32::new(n, *x.denom()).into_steelval(),
            None => BigRational::new(BigInt::from(*x.numer()), BigInt::from(*x.denom()))
                .neg()
                .into_steelval(),
        },
        SteelVal::BigRational(x) => x.as_ref().neg().into_steelval(),
        SteelVal::BigNum(x) => x.as_ref().clone().neg().into_steelval(),
        SteelVal::Complex(x) => negate_complex(x),
        _ => unreachable!(),
    }
}

#[steel_derive::native(name = "-", constant = true, arity = "AtLeast(1)")]
pub fn subtract_primitive(args: &[SteelVal]) -> Result<SteelVal> {
    ensure_args_are_numbers("-", args)?;
    match args {
        [] => stop!(TypeMismatch => "- requires at least one argument"),
        [x] => negate(x),
        [x, ys @ ..] => {
            let y = negate(&add_primitive(ys)?)?;
            add_two(x, &y)
        }
    }
}

<<<<<<< HEAD
/// Adds two numbers.
///
/// # Precondition
/// x and y must be valid numbers.
fn add_two(x: &SteelVal, y: &SteelVal) -> Result<SteelVal> {
=======
pub fn add_two(x: &SteelVal, y: &SteelVal) -> Result<SteelVal> {
>>>>>>> 4b8ceb1f
    match (x, y) {
        // Simple integer case. Probably very common.
        (SteelVal::IntV(x), SteelVal::IntV(y)) => match x.checked_add(y) {
            Some(res) => res.into_steelval(),
            None => {
                let mut res = BigInt::from(*x);
                res += *y;
                res.into_steelval()
            }
        },
        // Cases that return an `f64`.
        (SteelVal::NumV(x), SteelVal::NumV(y)) => (x + y).into_steelval(),
        (SteelVal::NumV(x), SteelVal::IntV(y)) | (SteelVal::IntV(y), SteelVal::NumV(x)) => {
            (x + *y as f64).into_steelval()
        }
        (SteelVal::NumV(x), SteelVal::BigNum(y)) | (SteelVal::BigNum(y), SteelVal::NumV(x)) => {
            (x + y.to_f64().unwrap()).into_steelval()
        }
        (SteelVal::NumV(x), SteelVal::Rational(y)) | (SteelVal::Rational(y), SteelVal::NumV(x)) => {
            (x + y.to_f64().unwrap()).into_steelval()
        }
        (SteelVal::NumV(x), SteelVal::BigRational(y))
        | (SteelVal::BigRational(y), SteelVal::NumV(x)) => {
            (x + y.to_f64().unwrap()).into_steelval()
        }
        // Cases that interact with `Rational`.
        (SteelVal::Rational(x), SteelVal::Rational(y)) => (x + y).into_steelval(),
        (SteelVal::Rational(x), SteelVal::IntV(y)) | (SteelVal::IntV(y), SteelVal::Rational(x)) => {
            match i32::try_from(*y) {
                Ok(y) => match x.checked_add(&Rational32::new(y, 1)) {
                    Some(res) => res.into_steelval(),
                    None => {
                        let res =
                            BigRational::new(BigInt::from(*x.numer()), BigInt::from(*x.denom()))
                                * BigInt::from(y);
                        res.into_steelval()
                    }
                },
                Err(_) => {
                    let res = BigRational::new(BigInt::from(*x.numer()), BigInt::from(*x.denom()))
                        * BigInt::from(*y);
                    res.into_steelval()
                }
            }
        }
        (SteelVal::Rational(x), SteelVal::BigNum(y))
        | (SteelVal::BigNum(y), SteelVal::Rational(x)) => {
            let res =
                BigRational::new(BigInt::from(*x.numer()), BigInt::from(*x.denom())) * y.as_ref();
            res.into_steelval()
        }
        // Cases that interact with `BigRational`. For the sake of performance, hopefully not too
        // common.
        (SteelVal::BigRational(x), SteelVal::BigRational(y)) => {
            (x.as_ref() + y.as_ref()).into_steelval()
        }
        (SteelVal::BigRational(x), SteelVal::IntV(y))
        | (SteelVal::IntV(y), SteelVal::BigRational(x)) => {
            (x.as_ref() + BigInt::from(*y)).into_steelval()
        }
        (SteelVal::BigRational(x), SteelVal::BigNum(y))
        | (SteelVal::BigNum(y), SteelVal::BigRational(x)) => {
            (x.as_ref() * y.as_ref()).into_steelval()
        }
        // Remaining cases that interact with `BigNum`. Probably not too common.
        (SteelVal::BigNum(x), SteelVal::BigNum(y)) => {
            let mut res = x.as_ref().clone();
            res += y.as_ref();
            res.into_steelval()
        }
        (SteelVal::BigNum(x), SteelVal::IntV(y)) | (SteelVal::IntV(y), SteelVal::BigNum(x)) => {
            let mut res = x.as_ref().clone();
            res += *y;
            res.into_steelval()
        }
        // Complex numbers
        (SteelVal::Complex(x), SteelVal::Complex(y)) => add_complex(x, y),
        _ => unreachable!(),
    }
}

#[steel_derive::native(name = "+", constant = true, arity = "AtLeast(0)")]
pub fn add_primitive(args: &[SteelVal]) -> Result<SteelVal> {
    ensure_args_are_numbers("+", args)?;
    match args {
        [] => 0.into_steelval(),
        [x] => x.clone().into_steelval(),
        [x, y] => add_two(x, y),
        [x, y, zs @ ..] => {
            let mut res = add_two(x, y)?;
            for z in zs {
                res = add_two(&res, z)?;
            }
            res.into_steelval()
        }
    }
}

#[cold]
fn multiply_complex(x: &SteelComplex, y: &SteelComplex) -> Result<SteelVal> {
    // TODO: Optimize the implementation if needed.
    let real = add_two(
        &multiply_two(&x.re, &y.re)?,
        &negate(&multiply_two(&x.im, &y.im)?)?,
    )?;
    let im = add_two(&multiply_two(&x.re, &y.im)?, &multiply_two(&x.im, &y.re)?)?;
    SteelComplex::new(real, im).into_steelval()
}

#[cold]
fn negate_complex(x: &SteelComplex) -> Result<SteelVal> {
    // TODO: Optimize the implementation if needed.
    SteelComplex::new(negate(&x.re)?, negate(&x.im)?).into_steelval()
}

#[cold]
fn add_complex(x: &SteelComplex, y: &SteelComplex) -> Result<SteelVal> {
    // TODO: Optimize the implementation if needed.
    SteelComplex::new(add_two(&x.re, &y.re)?, add_two(&x.im, &y.im)?).into_steelval()
}

#[steel_derive::function(name = "exact?", constant = true)]
pub fn exactp(value: &SteelVal) -> bool {
    match value {
        SteelVal::IntV(_)
        | SteelVal::BigNum(_)
        | SteelVal::Rational(_)
        | SteelVal::BigRational(_) => true,
        SteelVal::Complex(x) => exactp(&x.re) && exactp(&x.im),
        _ => false,
    }
}

#[steel_derive::function(name = "inexact?", constant = true)]
pub fn inexactp(value: &SteelVal) -> bool {
    match value {
        SteelVal::NumV(_) => true,
        SteelVal::Complex(x) => inexactp(&x.re) || inexactp(&x.im),
        _ => false,
    }
}

pub struct NumOperations {}
impl NumOperations {
    pub fn arithmetic_shift() -> SteelVal {
        SteelVal::FuncV(|args: &[SteelVal]| -> Result<SteelVal> {
            if args.len() != 2 {
                stop!(ArityMismatch => "arithmetic-shift takes 2 arguments")
            }
            let n = args[0].clone();
            let m = args[1].clone();

            match (n, m) {
                (SteelVal::IntV(n), SteelVal::IntV(m)) => {
                    if m >= 0 {
                        Ok(SteelVal::IntV(n << m))
                    } else {
                        Ok(SteelVal::IntV(n >> -m))
                    }
                }
                _ => stop!(TypeMismatch => "arithmetic-shift expected 2 integers"),
            }
        })
    }

    pub fn even() -> SteelVal {
        SteelVal::FuncV(|args: &[SteelVal]| -> Result<SteelVal> {
            if args.len() != 1 {
                stop!(ArityMismatch => "even? takes one argument")
            }

            match &args[0] {
                SteelVal::IntV(n) => Ok(SteelVal::BoolV(n & 1 == 0)),
                SteelVal::BigNum(n) => Ok(SteelVal::BoolV(n.is_even())),
                SteelVal::NumV(n) if n.fract() == 0.0 => (*n as i64).is_even().into_steelval(),
                _ => {
                    stop!(TypeMismatch => format!("even? requires an integer, found: {:?}", &args[0]))
                }
            }
        })
    }

    pub fn odd() -> SteelVal {
        SteelVal::FuncV(|args: &[SteelVal]| -> Result<SteelVal> {
            if args.len() != 1 {
                stop!(ArityMismatch => "odd? takes one argument")
            }

            match &args[0] {
                SteelVal::IntV(n) => Ok(SteelVal::BoolV(n & 1 == 1)),
                SteelVal::BigNum(n) => Ok(SteelVal::BoolV(n.is_odd())),
                SteelVal::NumV(n) if n.fract() == 0.0 => (*n as i64).is_odd().into_steelval(),
                _ => {
                    stop!(TypeMismatch => format!("odd? requires an integer, found: {:?}", &args[0]))
                }
            }
        })
    }

    pub fn float_add() -> SteelVal {
        SteelVal::FuncV(|args: &[SteelVal]| -> Result<SteelVal> {
            if args.is_empty() {
                stop!(ArityMismatch => "+ requires at least one argument")
            }

            let mut sum = 0.0;

            for arg in args {
                if let SteelVal::NumV(n) = arg {
                    sum += n;
                } else {
                    stop!(TypeMismatch => "+ expected a number, found {:?}", arg);
                }
            }

            Ok(SteelVal::NumV(sum))
        })
    }
}

#[cfg(test)]
mod num_op_tests {
    use super::*;
    use crate::{gc::Gc, rvals::SteelVal::*};
    use std::str::FromStr;

    #[test]
    fn division_test() {
        assert_eq!(
            divide_primitive(&[IntV(10), IntV(2)]).unwrap().to_string(),
            IntV(5).to_string()
        );
    }

    #[test]
    fn division_on_single_integer_returns_reciprocal_rational() {
        assert_eq!(
            divide_primitive(&[IntV(10)]).unwrap().to_string(),
            Rational(Rational32::new(1, 10)).to_string()
        );
    }

    #[test]
    fn division_on_single_rational_returns_reciprocal_rational() {
        assert_eq!(
            divide_primitive(&[Rational32::new(2, 5).into_steelval().unwrap()])
                .unwrap()
                .to_string(),
            Rational(Rational32::new(5, 2)).to_string()
        );
    }

    #[test]
    fn division_on_rational_with_numerator_one_returns_integer() {
        assert_eq!(
            divide_primitive(&[Rational32::new(1, 5).into_steelval().unwrap()])
                .unwrap()
                .to_string(),
            IntV(5).to_string()
        );
    }

    #[test]
    fn division_on_bignum_returns_bigrational() {
        assert_eq!(
            divide_primitive(
                &([BigInt::from_str("18446744073709551616")
                    .unwrap()
                    .into_steelval()
                    .unwrap(),])
            )
            .unwrap()
            .to_string(),
            BigRational(Gc::new(num::BigRational::new(
                BigInt::from(1),
                BigInt::from_str("18446744073709551616").unwrap()
            )))
            .to_string()
        );
    }

    #[test]
    fn multiplication_test() {
        let args = [IntV(10), IntV(2)];
        let got = multiply_primitive(&args).unwrap();
        let expected = IntV(20);
        assert_eq!(got, expected);
    }

    #[test]
    fn multiplication_different_types() {
        let args = [IntV(10), NumV(2.0)];
        let got = multiply_primitive(&args).unwrap();
        let expected = NumV(20.0);
        assert_eq!(got.to_string(), expected.to_string());
    }

    #[test]
    fn multiply_multiple_numbers() {
        assert_eq!(
            multiply_primitive(&[IntV(16), NumV(2.0), Rational(Rational32::new(1, 4))])
                .unwrap()
                .to_string(),
            NumV(8.0).to_string(),
        );
    }

    #[test]
    fn adding_exact_with_inexact_returns_inexact() {
        assert_eq!(
            add_primitive(&([IntV(10), NumV(2.0)])).unwrap().to_string(),
            NumV(12.0).to_string()
        );
        assert_eq!(
            add_primitive(
                &([
                    BigInt::from_str("18446744073709551616")
                        .unwrap()
                        .into_steelval()
                        .unwrap(),
                    NumV(18446744073709551616.0),
                ])
            )
            .unwrap()
            .to_string(),
            NumV(18446744073709551616.0 * 2.0).to_string()
        );
        assert_eq!(
            add_primitive(
                &([
                    BigInt::from_str("18446744073709551616")
                        .unwrap()
                        .into_steelval()
                        .unwrap(),
                    NumV(18446744073709551616.0),
                ])
            )
            .unwrap()
            .to_string(),
            NumV(18446744073709551616.0 * 2.0).to_string()
        );
        assert_eq!(
            add_primitive(&([Rational32::new(1, 2).into_steelval().unwrap(), NumV(0.5),]))
                .unwrap()
                .to_string(),
            NumV(1.0).to_string()
        );
    }

    #[test]
    fn subtraction_different_types() {
        let args = [IntV(10), NumV(2.0)];
        let got = subtract_primitive(&args).unwrap();
        let expected = NumV(8.0);
        assert_eq!(got.to_string(), expected.to_string());
    }

    #[test]
    fn test_integer_add() {
        let args = [IntV(10), IntV(2)];
        let got = add_primitive(&args).unwrap();
        let expected = IntV(12);
        assert_eq!(got, expected);
    }

    #[test]
    fn test_integer_sub() {
        let args = [IntV(10), IntV(2)];
        let got = subtract_primitive(&args).unwrap();
        let expected = IntV(8);
        assert_eq!(got, expected);
    }
}<|MERGE_RESOLUTION|>--- conflicted
+++ resolved
@@ -1,5 +1,5 @@
 use crate::rvals::{IntoSteelVal, Result, SteelComplex, SteelVal};
-use crate::steel_vm::primitives::numberp;
+use crate::steel_vm::primitives::{numberp, realp};
 use crate::stop;
 use num::{BigInt, BigRational, CheckedAdd, CheckedMul, Integer, Rational32, ToPrimitive};
 use std::ops::Neg;
@@ -197,15 +197,11 @@
     }
 }
 
-<<<<<<< HEAD
 /// Adds two numbers.
 ///
 /// # Precondition
 /// x and y must be valid numbers.
-fn add_two(x: &SteelVal, y: &SteelVal) -> Result<SteelVal> {
-=======
 pub fn add_two(x: &SteelVal, y: &SteelVal) -> Result<SteelVal> {
->>>>>>> 4b8ceb1f
     match (x, y) {
         // Simple integer case. Probably very common.
         (SteelVal::IntV(x), SteelVal::IntV(y)) => match x.checked_add(y) {
@@ -283,6 +279,10 @@
         }
         // Complex numbers
         (SteelVal::Complex(x), SteelVal::Complex(y)) => add_complex(x, y),
+        (SteelVal::Complex(x), y) | (y, SteelVal::Complex(x)) => {
+            debug_assert!(realp(y));
+            add_complex(x, &SteelComplex::new(y.clone(), SteelVal::IntV(0)))
+        }
         _ => unreachable!(),
     }
 }
