<<<<<<< HEAD
use crate::gc::Gc;
use crate::rvals::{Result, SteelString, SteelVal};
=======
use crate::rvals::{RestArgsIter, Result, SteelByteVector, SteelString, SteelVal};
>>>>>>> c057a362
use crate::steel_vm::builtin::BuiltInModule;
use crate::stop;
use crate::values::port::new_rc_ref_cell;
use crate::values::port::{SteelPort, SteelPortRepr};
use crate::values::structs::{make_struct_singleton, StructTypeDescriptor};

use once_cell::unsync::Lazy;
use steel_derive::function;

thread_local! {
    static EOF_OBJECT: Lazy<(SteelVal, StructTypeDescriptor)>= Lazy::new(|| {
        make_struct_singleton("eof".into())
    });
}

pub fn port_module() -> BuiltInModule {
    let mut module = BuiltInModule::new("steel/ports");
    module
        .register_native_fn_definition(OPEN_STDIN_DEFINITION)
        .register_native_fn_definition(OPEN_STDOUT_DEFINITION)
        .register_native_fn_definition(OPEN_INPUT_FILE_DEFINITION)
        .register_native_fn_definition(OPEN_OUTPUT_FILE_DEFINITION)
        .register_native_fn_definition(OPEN_OUTPUT_STRING_DEFINITION)
        .register_native_fn_definition(OPEN_OUTPUT_BYTEVECTOR_DEFINITION)
        .register_native_fn_definition(WRITE_LINE_DEFINITION)
        .register_native_fn_definition(WRITE_STRING_DEFINITION)
        .register_native_fn_definition(WRITE_DEFINITION)
        .register_native_fn_definition(WRITE_CHAR_DEFINITION)
        .register_native_fn_definition(FLUSH_OUTPUT_PORT_DEFINITION)
        .register_native_fn_definition(READ_PORT_TO_STRING_DEFINITION)
        .register_native_fn_definition(READ_LINE_TO_STRING_DEFINITION)
        .register_native_fn_definition(GET_OUTPUT_STRING_DEFINITION)
        .register_native_fn_definition(GET_OUTPUT_BYTEVECTOR_DEFINITION)
        .register_native_fn_definition(IS_INPUT_DEFINITION)
        .register_native_fn_definition(IS_OUTPUT_DEFINITION)
        .register_native_fn_definition(DEFAULT_INPUT_PORT_DEFINITION)
        .register_native_fn_definition(DEFAULT_OUTPUT_PORT_DEFINITION)
        .register_native_fn_definition(CLOSE_OUTPUT_PORT_DEFINITION)
        .register_native_fn_definition(DEFAULT_ERROR_PORT_DEFINITION)
        .register_native_fn_definition(EOF_OBJECT_DEFINITION)
        .register_native_fn_definition(OPEN_INPUT_STRING_DEFINITION)
        .register_native_fn_definition(OPEN_INPUT_BYTEVECTOR_DEFINITION)
        .register_native_fn_definition(READ_BYTE_DEFINITION)
        .register_native_fn_definition(READ_CHAR_DEFINITION)
        .register_native_fn_definition(WRITE_BYTE_DEFINITION)
        .register_native_fn_definition(WRITE_BYTES_DEFINITION)
        .register_native_fn_definition(PEEK_BYTE_DEFINITION);
    module
}

// TODO: implement textual-port? and binary-port?

/// Gets the port handle to stdin
///
/// (stdin) -> input-port?
///
/// # Examples
///
/// ```scheme
/// > (stdin) ;; => #<port>
/// ```
#[function(name = "stdin")]
pub fn open_stdin() -> SteelVal {
    SteelVal::PortV(SteelPort {
        port: Gc::new_mut(SteelPortRepr::StdInput(std::io::stdin())),
    })
}

#[function(name = "stdout")]
pub fn open_stdout() -> SteelVal {
    SteelVal::PortV(SteelPort {
        port: Gc::new_mut(SteelPortRepr::StdOutput(std::io::stdout())),
    })
}

/// Takes a filename `path` referring to an existing file and returns an input port. Raises an error
/// if the file does not exist
///
/// (open-input-file string?) -> input-port?
///
/// # Examples
/// ```scheme
/// > (open-input-file "foo-bar.txt") ;; => #<port>
/// > (open-input-file "file-does-not-exist.txt")
/// error[E08]: Io
///   ┌─ :1:2
///   │
/// 1 │ (open-input-file "foo-bar.txt")
///   │  ^^^^^^^^^^^^^^^ No such file or directory (os error 2)
/// ```
#[function(name = "open-input-file")]
pub fn open_input_file(path: &SteelString) -> Result<SteelVal> {
    SteelPort::new_textual_file_input(path).map(SteelVal::PortV)
}

/// Takes a filename `path` referring to a file to be created and returns an output port.
///
/// (open-output-file string?) -> output-port?
///
/// # Examples
/// ```scheme
/// > (open-output-file "foo-bar.txt") ;; => #<port>
/// ```
#[function(name = "open-output-file")]
pub fn open_output_file(path: &SteelString) -> Result<SteelVal> {
    SteelPort::new_textual_file_output(path).map(SteelVal::PortV)
}

/// Creates an output port that accumulates what is written into a string.
/// This string can be recovered calling `get-output-string`.
///
/// (open-output-string) -> output-port?
///
/// # Examples
/// ```scheme
/// (define out (open-output-string))
///
///
/// (write-char "α" out)
/// (write-char "ω" out)
///
/// (get-output-string out) ;; => "αω"
/// ```
#[function(name = "open-output-string")]
pub fn open_output_string() -> SteelVal {
    SteelVal::PortV(SteelPort::new_output_port_string())
}

/// Creates an output port that accumulates what is written into a bytevector.
/// These bytes can be recovered calling `get-output-bytevector`.
///
/// (open-output-bytevector) -> output-port?
///
/// # Examples
/// ```scheme
/// (define out (open-output-bytevector))
///
///
/// (write-byte 30 out)
/// (write-byte 250 out)
///
/// (get-output-bytevector out) ;; => (bytes 30 250)
/// ```
#[function(name = "open-output-bytevector")]
pub fn open_output_bytevector() -> SteelVal {
    SteelVal::PortV(SteelPort::new_output_port_string())
}

/// Creates an input port from a string, that will return the string contents.
///
/// (open-input-string string?) -> input-port?
#[function(name = "open-input-string")]
pub fn open_input_string(s: &SteelString) -> SteelVal {
    SteelVal::PortV(SteelPort::new_input_port_string(s.to_string()))
}

/// Creates an input port from a bytevector, that will return the bytevector contents.
///
/// (open-input-bytevector bytes?) -> input-port?
#[function(name = "open-input-bytevector")]
pub fn open_input_bytevector(bytes: &SteelByteVector) -> SteelVal {
    let vec: &Vec<u8> = &*bytes.vec.borrow();
    SteelVal::PortV(SteelPort::new_input_port_bytevector(vec.clone()))
}
/// Takes a port and reads the entire content into a string
///
/// (read-port-to-string port) -> string?
///
/// * port : input-port?
#[function(name = "read-port-to-string")]
pub fn read_port_to_string(port: &SteelPort) -> Result<SteelVal> {
    let (_, result) = port.read_all_str()?;
    Ok(SteelVal::StringV(result.into()))
}

/// Checks if a given value is an input port
///
/// (input-port? any/c) -> bool?
///
/// # Examples
///
/// ```scheme
/// > (input-port? (stdin)) ;; => #true
/// > (input-port? "foo") ;; => #false
/// ```
#[function(name = "input-port?")]
pub fn is_input(maybe_port: &SteelVal) -> bool {
    if let SteelVal::PortV(port) = maybe_port {
        port.is_input()
    } else {
        false
    }
}

/// Checks if a given value is an output port
///
/// (output-port? any/c) -> bool?
///
/// # Examples
///
/// ```scheme
/// > (define output (open-output-file "foo.txt"))
/// > (output-port? output) ;; => #true
/// ```
#[function(name = "output-port?")]
pub fn is_output(maybe_port: &SteelVal) -> bool {
    if let SteelVal::PortV(port) = maybe_port {
        port.is_output()
    } else {
        false
    }
}

#[function(name = "read-line-from-port")]
pub fn read_line_to_string(port: &SteelPort) -> Result<SteelVal> {
    let res = port.read_line();

    if let Ok((size, result)) = res {
        if size == 0 {
            Ok(eof())
        } else {
            Ok(SteelVal::StringV(result.into()))
        }
    } else {
        // bit of a hack for now we'll see
        res.map(|_| unreachable!())
    }
}

#[function(name = "write-line!")]
pub fn write_line(port: &SteelPort, line: &SteelVal) -> Result<SteelVal> {
    let line = line.to_string();
    let res = port.write_string_line(line.as_str());

    if res.is_ok() {
        Ok(SteelVal::Void)
    } else {
        stop!(Generic => "unable to write string to file");
    }
}

#[function(name = "#%raw-write")]
pub fn write(line: &SteelVal, rest: RestArgsIter<&SteelPort>) -> Result<SteelVal> {
    let port = output_args(rest)?;
    let line = line.to_string();
    let res = port.write(line.as_str().as_bytes());

    if res.is_ok() {
        Ok(SteelVal::Void)
    } else {
        stop!(Generic => "unable to write string to port");
    }
}

#[function(name = "#%raw-write-char")]
pub fn write_char(character: char, rest: RestArgsIter<&SteelPort>) -> Result<SteelVal> {
    let port = output_args(rest)?;
    let res = port.write_char(character);

    if res.is_ok() {
        Ok(SteelVal::Void)
    } else {
        stop!(Generic => "unable to write string to port");
    }
}

// TODO: support start and end
#[function(name = "#%raw-write-string")]
pub fn write_string(line: &SteelVal, rest: RestArgsIter<&SteelPort>) -> Result<SteelVal> {
    let port = output_args(rest)?;

    let res = if let SteelVal::StringV(s) = line {
        port.write(s.as_str().as_bytes())
    } else {
        port.write(line.to_string().as_str().as_bytes())
    };

    if res.is_ok() {
        Ok(SteelVal::Void)
    } else {
        stop!(Generic => "unable to write string to port");
    }
}

/// Extracts the string contents from a port created with `open-output-string`.
///
/// (get-output-string port?) -> string?
#[function(name = "get-output-string")]
pub fn get_output_string(port: &SteelPort) -> Result<SteelVal> {
    let Some(bytes) = port.get_output()? else {
        stop!(TypeMismatch => "get-output-string expects an output port created with open-output-string");
    };

    let Ok(s) = String::from_utf8(bytes) else {
        stop!(Generic => "Port contents are not valid UTF-8");
    };

    Ok(s.into())
}

/// Extracts the contents from a port created with `open-output-bytevector`.
///
/// (get-output-bytevector port?) -> bytes?
#[function(name = "get-output-bytevector")]
pub fn get_output_bytevector(port: &SteelPort) -> Result<SteelVal> {
    let Some(bytes) = port.get_output()? else {
        stop!(TypeMismatch => "get-output-bytevector expects an output port created with open-output-bytevector");
    };

    Ok(SteelVal::ByteVector(SteelByteVector::new(bytes)))
}

#[function(name = "flush-output-port")]
pub fn flush_output_port(port: &SteelPort) -> Result<SteelVal> {
    port.flush().map(|_| SteelVal::Void)
}

#[function(name = "#%default-input-port")]
pub fn default_input_port() -> SteelVal {
    SteelVal::PortV(SteelPort::default_current_input_port())
}

#[function(name = "#%default-output-port")]
pub fn default_output_port() -> SteelVal {
    SteelVal::PortV(SteelPort::default_current_output_port())
}

#[function(name = "#%default-error-port")]
pub fn default_error_port() -> SteelVal {
    SteelVal::PortV(SteelPort::default_current_error_port())
}

#[function(name = "close-output-port")]
pub fn close_output_port(port: &SteelPort) -> Result<SteelVal> {
    port.close_output_port().map(|_| SteelVal::Void)
}

/// Returns `#t` if the value is an EOF object.
///
/// (eof-object? any/c) -> bool?
#[function(name = "eof-object?")]
pub fn eof_objectp(value: &SteelVal) -> bool {
    let SteelVal::CustomStruct(struct_) = value else {
        return false;
    };

    EOF_OBJECT.with(|eof| struct_.type_descriptor == eof.1)
}

/// Returns an EOF object.
///
/// (eof-object) -> eof-object?
#[function(name = "eof-object")]
pub fn eof_object() -> SteelVal {
    eof()
}

/// Reads a single byte from an input port.
///
/// (read-byte [port]) -> byte?
///
/// * port : input-port? = (current-input-port)
#[function(name = "read-byte")]
pub fn read_byte(rest: RestArgsIter<&SteelPort>) -> Result<SteelVal> {
    let port = input_args(rest)?;

    Ok(port
        .read_byte()?
        .map(|b| SteelVal::IntV(b.into()))
        .unwrap_or_else(eof))
}

/// Writes a single byte to an output port.
///
/// (write-byte b [port])
///
/// * b : byte?
/// * port : output-port? = (current-output-port)
#[function(name = "write-byte")]
pub fn write_byte(byte: u8, rest: RestArgsIter<&SteelPort>) -> Result<SteelVal> {
    let port = output_args(rest)?;
    port.write(&[byte])?;

    Ok(SteelVal::Void)
}

/// Writes the contents of a bytevector into an output port.
///
/// (write-bytes buf [port])
///
/// * buf : bytes?
/// * port : output-port? = (current-output-port)
#[function(name = "write-bytes")]
pub fn write_bytes(bytes: &SteelByteVector, rest: RestArgsIter<&SteelPort>) -> Result<SteelVal> {
    let port = output_args(rest)?;
    port.write(&*bytes.vec.borrow())?;

    Ok(SteelVal::Void)
}

/// Peeks the next byte from an input port.
///
/// (peek-byte [port]) -> byte?
///
/// * port : input-port? = (current-input-port)
#[function(name = "peek-byte")]
pub fn peek_byte(rest: RestArgsIter<&SteelPort>) -> Result<SteelVal> {
    let port = input_args(rest)?;

    Ok(port
        .peek_byte()?
        .map(|b| SteelVal::IntV(b.into()))
        .unwrap_or_else(eof))
}

/// Reads the next character from an input port.
///
/// (read-char [port]) -> char?
///
/// * port : input-port? = (current-input-port)
#[function(name = "read-char")]
pub fn read_char(rest: RestArgsIter<&SteelPort>) -> Result<SteelVal> {
    let port = input_args(rest)?;
    Ok(port.read_char()?.map(SteelVal::CharV).unwrap_or_else(eof))
}

fn input_args(args: RestArgsIter<&SteelPort>) -> Result<SteelPort> {
    Ok(io_args(1, args)?.unwrap_or_else(SteelPort::default_current_input_port))
}

fn output_args(args: RestArgsIter<&SteelPort>) -> Result<SteelPort> {
    Ok(io_args(2, args)?.unwrap_or_else(SteelPort::default_current_output_port))
}

fn io_args(max: usize, mut args: RestArgsIter<&SteelPort>) -> Result<Option<SteelPort>> {
    let port = args.next().transpose()?.cloned();

    if args.next().is_some() {
        stop!(ArityMismatch => "expected at most {} arguments", max);
    }

    Ok(port)
}

pub fn eof() -> SteelVal {
    EOF_OBJECT.with(|eof| eof.0.clone())
}<|MERGE_RESOLUTION|>--- conflicted
+++ resolved
@@ -1,9 +1,5 @@
-<<<<<<< HEAD
 use crate::gc::Gc;
-use crate::rvals::{Result, SteelString, SteelVal};
-=======
 use crate::rvals::{RestArgsIter, Result, SteelByteVector, SteelString, SteelVal};
->>>>>>> c057a362
 use crate::steel_vm::builtin::BuiltInModule;
 use crate::stop;
 use crate::values::port::new_rc_ref_cell;
@@ -165,7 +161,7 @@
 /// (open-input-bytevector bytes?) -> input-port?
 #[function(name = "open-input-bytevector")]
 pub fn open_input_bytevector(bytes: &SteelByteVector) -> SteelVal {
-    let vec: &Vec<u8> = &*bytes.vec.borrow();
+    let vec: &Vec<u8> = &*bytes.vec.read();
     SteelVal::PortV(SteelPort::new_input_port_bytevector(vec.clone()))
 }
 /// Takes a port and reads the entire content into a string
@@ -399,7 +395,7 @@
 #[function(name = "write-bytes")]
 pub fn write_bytes(bytes: &SteelByteVector, rest: RestArgsIter<&SteelPort>) -> Result<SteelVal> {
     let port = output_args(rest)?;
-    port.write(&*bytes.vec.borrow())?;
+    port.write(&*bytes.vec.read())?;
 
     Ok(SteelVal::Void)
 }
