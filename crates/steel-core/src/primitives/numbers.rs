use crate::rvals::{IntoSteelVal, Result, SteelComplex, SteelVal};
use crate::{steelerr, stop};
use num::Zero;
use num::{
    pow::Pow, BigInt, BigRational, CheckedAdd, CheckedMul, Integer, Rational32, Signed, ToPrimitive,
};
use std::ops::Neg;

/// Checks if the given value is a number
///
/// (number? value) -> boolean?
///
/// * value : any - The value to check
///
/// # Examples
/// ```scheme
/// > (number? 42) ;; => #t
/// > (number? "hello") ;; => #f
/// > (number? 'symbol) ;; => #f
/// ```
#[steel_derive::function(name = "number?", constant = true)]
pub fn numberp(value: &SteelVal) -> bool {
    matches!(
        value,
        SteelVal::IntV(_)
            | SteelVal::BigNum(_)
            | SteelVal::Rational(_)
            | SteelVal::BigRational(_)
            | SteelVal::NumV(_)
            | SteelVal::Complex(_)
    )
}

/// Checks if the given value is a complex number
///
/// (complex? value) -> boolean?
///
/// * value : any - The value to check
///
/// # Examples
/// ```scheme
/// > (complex? 3+4i) ;; => #t
/// > (complex? 42) ;; => #t
/// > (complex? "hello") ;; => #f
/// ```
#[steel_derive::function(name = "complex?", constant = true)]
pub fn complexp(value: &SteelVal) -> bool {
    numberp(value)
}

/// Checks if the given value is a real number
///
/// (real? value) -> boolean?
///
/// * value : any - The value to check
///
/// # Examples
/// ```scheme
/// > (real? 42) ;; => #t
/// > (real? 3+4i) ;; => #f
/// > (real? "hello") ;; => #f
/// ```
#[steel_derive::function(name = "real?", constant = true)]
pub fn realp(value: &SteelVal) -> bool {
    matches!(
        value,
        SteelVal::IntV(_)
            | SteelVal::BigNum(_)
            | SteelVal::Rational(_)
            | SteelVal::BigRational(_)
            | SteelVal::NumV(_)
    )
}

/// Returns #t if obj is a rational number, #f otherwise.
/// Rational numbers are numbers that can be expressed as the quotient of two numbers.
/// For example, 3/4, -5/2, 0.25, and 0 are rational numbers.
///
/// (rational? value) -> bool?
///
/// * value : any - The value to check
///
/// Examples:
/// ```scheme
/// > (rational? (/ 0.0)) ;; => #f
/// > (rational? 3.5) ;; => #t
/// > (rational? 6/10) ;; => #t
/// > (rational? +nan.0) ;; => #f
/// ```
#[steel_derive::function(name = "rational?", constant = true)]
fn rationalp(value: &SteelVal) -> bool {
    match value {
        SteelVal::IntV(_)
        | SteelVal::BigNum(_)
        | SteelVal::Rational(_)
        | SteelVal::BigRational(_) => true,
        SteelVal::NumV(n) => n.is_finite(),
        _ => false,
    }
}

/// Checks if the given value is an integer, an alias for `integer?`
///
/// (int? value) -> boolean?
///
/// * value : any - The value to check
///
/// # Examples
/// ```scheme
/// > (int? 42) ;; => #t
/// > (int? 3.14) ;; => #f
/// > (int? "hello") ;; => #f
/// ```
#[steel_derive::function(name = "int?", constant = true)]
fn intp(value: &SteelVal) -> bool {
    match value {
        SteelVal::IntV(_) | SteelVal::BigNum(_) => true,
        SteelVal::NumV(n) if n.fract() == 0.0 => true,
        _ => false,
    }
}

/// Checks if the given value is an integer, an alias for `int?`
///
/// (integer? value) -> boolean?
///
/// * value : any - The value to check
///
/// # Examples
/// ```scheme
/// > (integer? 42) ;; => #t
/// > (integer? 3.14) ;; => #f
/// > (integer? "hello") ;; => #f
/// ```
#[steel_derive::function(name = "integer?", constant = true)]
fn integerp(value: &SteelVal) -> bool {
    intp(value)
}

/// Checks if the given value is an exact integer
///
/// (exact-integer? value) -> boolean?
///
/// * value : any - The value to check
///
/// # Examples
/// ```scheme
/// > (exact-integer? 42) ;; => #t
/// > (exact-integer? -42) ;; => #t
/// > (exact-integer? 4.0) ;; => #f
/// ```
#[steel_derive::function(name = "exact-integer?", constant = true)]
fn exact_integerp(value: &SteelVal) -> bool {
    matches!(value, SteelVal::IntV(_) | SteelVal::BigNum(_))
}

/// Checks if the given value is a floating-point number
///
/// (float? value) -> boolean?
///
/// * value : any - The value to check
///
/// # Examples
/// ```scheme
/// > (float? 42) ;; => #f
/// > (float? 3.14) ;; => #t
/// > (float? #t) ;; => #f
/// ```
#[steel_derive::function(name = "float?", constant = true)]
fn floatp(value: &SteelVal) -> bool {
    matches!(value, SteelVal::NumV(_))
}

/// Returns `#t` if the real number is Nan.
///
/// (nan? value) -> boolean?
///
/// * value : real? - The value to check
///
/// ```scheme
/// (nan? +nan.0) => #t
/// (nan? 100000) => #f
/// ```
#[steel_derive::function(name = "nan?", constant = true)]
fn nanp(value: &SteelVal) -> Result<SteelVal> {
    match value {
        SteelVal::NumV(n) => n.is_nan().into_steelval(),
        // The following types are numbers but can not be nan.
        SteelVal::IntV(_)
        | SteelVal::Rational(_)
        | SteelVal::BigNum(_)
        | SteelVal::BigRational(_) => false.into_steelval(),
        _ => steelerr!(TypeMismatch => "nan? expected real number"),
    }
}

/// Checks if the given real number is zero.
///
/// (zero? num) -> boolean?
///
/// * num : real? - The number to check for zero.
///
/// # Examples
/// ```scheme
/// > (zero? 0) ;; => #t
/// > (zero? 0.0) ;; => #t
/// > (zero? 0.1) ;; => #f
/// ```
#[steel_derive::function(name = "zero?", constant = true)]
fn zerop(value: &SteelVal) -> Result<SteelVal> {
    match value {
        SteelVal::NumV(x) => x.is_zero().into_steelval(),
        SteelVal::IntV(0) => true.into_steelval(),
        // The following types are numbers, but are casted to NumV or IntV if they are 0 by their
        // into_steelval implementation.
        SteelVal::IntV(_)
        | SteelVal::Rational(_)
        | SteelVal::BigNum(_)
        | SteelVal::BigRational(_)
        | SteelVal::Complex(_) => false.into_steelval(),
        _ => steelerr!(TypeMismatch => "zero? expected number"),
    }
}

/// Checks if the given real number is positive.
///
/// (positive? num) -> boolean?
///
/// * num : real? - The real number to check for positivity.
///
/// # Examples
/// ```scheme
/// > (positive? 0) ;; => #f
/// > (positive? 1) ;; => #t
/// > (positive? -1) ;; => #f
/// ```
#[steel_derive::function(name = "positive?", constant = true)]
fn positivep(value: &SteelVal) -> Result<SteelVal> {
    match value {
        SteelVal::NumV(n) => n.is_positive().into_steelval(),
        SteelVal::IntV(n) => n.is_positive().into_steelval(),
        SteelVal::Rational(n) => n.is_positive().into_steelval(),
        SteelVal::BigNum(n) => n.is_positive().into_steelval(),
        SteelVal::BigRational(n) => n.is_positive().into_steelval(),
        _ => steelerr!(TypeMismatch => "positive? expected real number"),
    }
}

/// Checks if the given real number is negative.
///
/// (negative? num) -> boolean?
///
/// * num : real? - The real number to check for negativity.
///
/// # Examples
/// ```scheme
/// > (negative? 0) ;; => #f
/// > (negative? 1) ;; => #f
/// > (negative? -1) ;; => #t
/// ```
#[steel_derive::function(name = "negative?", constant = true)]
fn negativep(value: &SteelVal) -> Result<SteelVal> {
    match value {
        SteelVal::NumV(n) => n.is_negative().into_steelval(),
        SteelVal::IntV(n) => n.is_negative().into_steelval(),
        SteelVal::Rational(n) => n.is_negative().into_steelval(),
        SteelVal::BigNum(n) => n.is_negative().into_steelval(),
        SteelVal::BigRational(n) => n.is_negative().into_steelval(),
        _ => steelerr!(TypeMismatch => "negative? expected real number"),
    }
}

/// Subtracts the given numbers.
///
/// (- . nums) -> number?
///
/// * nums : number? - The numbers to subtract. Must have at least one number.
///
/// # Examples
/// ```scheme
/// > (- 5 3) ;; => 2
/// > (- 10 3 2) ;; => 5
/// > (- -5) ;; => 5
/// ```
#[steel_derive::native(name = "-", constant = true, arity = "AtLeast(1)")]
pub fn subtract_primitive(args: &[SteelVal]) -> Result<SteelVal> {
    ensure_args_are_numbers("-", args)?;
    match args {
        [] => steelerr!(TypeMismatch => "- requires at least one argument"),
        [x] => negate(x),
        [x, ys @ ..] => {
            let y = negate(&add_primitive_no_check(ys)?)?;
            add_two(x, &y)
        }
    }
}

#[inline(always)]
fn add_primitive_no_check(args: &[SteelVal]) -> Result<SteelVal> {
    match args {
        [] => 0.into_steelval(),
        [x] => x.clone().into_steelval(),
        [x, y] => add_two(x, y),
        [x, y, zs @ ..] => {
            let mut res = add_two(x, y)?;
            for z in zs {
                res = add_two(&res, z)?;
            }
            res.into_steelval()
        }
    }
}

/// Adds the given numbers.
///
/// (+ . nums) -> number?
///
/// * nums : number? - The numbers to add. Can have any number of arguments including zero.
///
/// # Examples
/// ```scheme
/// > (+ 5 3) ;; => 8
/// > (+ 10 3 2) ;; => 15
/// > (+) ;; => 0
/// ```
#[steel_derive::native(name = "+", constant = true, arity = "AtLeast(0)")]
pub fn add_primitive(args: &[SteelVal]) -> Result<SteelVal> {
    ensure_args_are_numbers("+", args)?;
    match args {
        [] => 0.into_steelval(),
        [x] => x.clone().into_steelval(),
        [x, y] => add_two(x, y),
        [x, y, zs @ ..] => {
            let mut res = add_two(x, y)?;
            for z in zs {
                res = add_two(&res, z)?;
            }
            res.into_steelval()
        }
    }
}

/// Multiplies the given numbers.
///
/// (* . nums) -> number?
///
/// * nums : number? - The numbers to multiply. Can have any number of arguments including zero.
///
/// # Examples
/// ```scheme
/// > (* 5 3) ;; => 15
/// > (* 10 3 2) ;; => 60
/// > (*) ;; => 1
/// ```
#[steel_derive::native(name = "*", constant = true, arity = "AtLeast(0)")]
pub fn multiply_primitive(args: &[SteelVal]) -> Result<SteelVal> {
    ensure_args_are_numbers("*", args)?;
    multiply_primitive_impl(args)
}

/// Returns quotient of dividing numerator by denomintator.
///
/// (quotient numerator denominator) -> integer?
///
/// * numerator : integer? - The numerator.
/// * denominator : integer? - The denominator.
///
/// # Examples
/// ```scheme
/// > (quotient 11 2) ;; => 5
/// > (quotient 10 2) ;; => 5
/// > (quotient -10 2) ;; => -5
/// ```
#[steel_derive::native(name = "quotient", constant = true, arity = "Exact(2)")]
pub fn quotient(args: &[SteelVal]) -> Result<SteelVal> {
    match &args {
        [l, r] => match (l, r) {
            (SteelVal::IntV(l), SteelVal::IntV(r)) => (l / r).into_steelval(),
            _ => steelerr!(TypeMismatch => "quotient only supports integers"),
        },
        _ => steelerr!(ArityMismatch => "quotient requires 2 arguments"),
    }
}

/// Returns the euclidean remainder of the division of the first number by the second
/// This differs from the remainder operator when using negative numbers.
///
/// (modulo n m) -> integer?
///
/// * n : integer?
/// * m : integer?
///
/// # Examples
/// ```scheme
/// > (modulo 10 3) ;; => 1
/// > (modulo -10 3) ;; => 2
/// > (modulo 10 -3) ;; => -2
/// > (module -10 -3) ;; => -1
/// ```
#[steel_derive::native(name = "modulo", constant = true, arity = "Exact(2)")]
pub fn modulo(args: &[SteelVal]) -> Result<SteelVal> {
    match &args {
        [l, r] => match (l, r) {
            (SteelVal::IntV(l), SteelVal::IntV(r)) => ((l % r + r) % r).into_steelval(),
            _ => steelerr!(TypeMismatch => "modulo only supports integers"),
        },
        _ => steelerr!(ArityMismatch => "modulo requires 2 arguments"),
    }
}

/// Returns the arithmetic remainder of the division of the first number by the second.
/// This differs from the modulo operator when using negative numbers.
///
/// (remainder n m) -> integer?
///
/// * n : integer?
/// * m : integer?
///
/// # Examples
/// ```scheme
/// > (remainder 10 3) ;; => 1
/// > (remainder -10 3) ;; => -1
/// > (remainder 10 -3) ;; => 1
/// > (remainder -10 -3) ;; => -1
/// ```
#[steel_derive::native(name = "remainder", constant = true, arity = "Exact(2)")]
pub fn remainder(args: &[SteelVal]) -> Result<SteelVal> {
    match &args {
        [l, r] => match (l, r) {
            (SteelVal::IntV(l), SteelVal::IntV(r)) => (l % r).into_steelval(),
            _ => steelerr!(TypeMismatch => "remainder only supports integers"),
        },
        _ => steelerr!(ArityMismatch => "remainder requires 2 arguments"),
    }
}

/// Returns the sine value of the input angle, measured in radians.
///
/// (sin n) -> number?
///
/// * n : number? - The input angle, in radians.
///
/// # Examples
/// ```scheme
/// > (sin 0) ;; => 0
/// > (sin 1) ;; => 0.8414709848078965
/// > (sin 2.0) ;; => 0.9092974268256817
/// > (sin 3.14) ;; => 0.0015926529164868282
/// ```
#[steel_derive::function(name = "sin", constant = true)]
pub fn sin(arg: &SteelVal) -> Result<SteelVal> {
    match arg {
        SteelVal::IntV(i) => (*i as f64).sin(),
        SteelVal::BigNum(i) => i.to_f64().unwrap().sin(),
        SteelVal::NumV(n) => n.sin(),
        SteelVal::Rational(r) => (*r.numer() as f32 / *r.denom() as f32).sin() as f64,
        _ => stop!(TypeMismatch => "sin expects a number, found: {}", arg),
    }
    .into_steelval()
}

/// Returns the cosine value of the input angle, measured in radians.
///
/// (cos n) -> number?
///
/// * n : number? - The input angle, in radians.
///
/// # Examples
/// ```scheme
/// > (cos 0) ;; => 1
/// > (cos 1) ;; => 0.5403023058681398
/// > (cos 2.0) ;; => -0.4161468365471424
/// > (cos 3.14) ;; => -0.9999987317275395
/// ```
#[steel_derive::function(name = "cos", constant = true)]
pub fn cos(arg: &SteelVal) -> Result<SteelVal> {
    match arg {
        SteelVal::IntV(i) => (*i as f64).cos(),
        SteelVal::BigNum(i) => i.to_f64().unwrap().cos(),
        SteelVal::NumV(n) => n.cos(),
        SteelVal::Rational(r) => (*r.numer() as f32 / *r.denom() as f32).cos() as f64,
        _ => stop!(TypeMismatch => "cos expects a number, found: {}", arg),
    }
    .into_steelval()
}

/// Returns the tangent value of the input angle, measured in radians.
///
/// (tan n) -> number?
///
/// * n : number? - The input angle, in radians.
///
/// # Examples
/// ```scheme
/// > (tan 0) ;; => 0
/// > (tan 1) ;; => 1.557407724654902
/// > (tan 2.0) ;; => -2.185039863261519
/// > (tan 3.14) ;; => -0.0015926549364072232
/// ```
#[steel_derive::function(name = "tan", constant = true)]
pub fn tan(arg: &SteelVal) -> Result<SteelVal> {
    match arg {
        SteelVal::IntV(i) => (*i as f64).tan(),
        SteelVal::BigNum(i) => i.to_f64().unwrap().tan(),
        SteelVal::NumV(n) => n.tan(),
        SteelVal::Rational(r) => (*r.numer() as f32 / *r.denom() as f32).tan() as f64,
        _ => stop!(TypeMismatch => "tan expects a number, found: {}", arg),
    }
    .into_steelval()
}

/// Returns the arcsine, or inverse sine, of a value; output is in radians.
///
/// (asin n) -> number?
///
/// * n : number? - The input value is the sine of the angle you want and must be from -1 to 1.
///
/// # Examples
/// ```scheme
/// > (asin -1) ;; => -1.5707963267948966
/// > (asin 0) ;; => 0
/// > (asin 0.5) ;; => 0.5235987755982988
/// > (asin 2) ;; => +nan.0
/// ```
#[steel_derive::function(name = "asin", constant = true)]
pub fn asin(arg: &SteelVal) -> Result<SteelVal> {
    match arg {
        SteelVal::IntV(i) => (*i as f64).asin(),
        SteelVal::BigNum(i) => i.to_f64().unwrap().asin(),
        SteelVal::NumV(n) => n.asin(),
        SteelVal::Rational(r) => (*r.numer() as f32 / *r.denom() as f32).asin() as f64,
        _ => stop!(TypeMismatch => "asin expects a number, found: {}", arg),
    }
    .into_steelval()
}

/// Returns the arccosine, or inverse cosine, of a value; output is in radians.
///
/// (acos n) -> number?
///
/// * n : number? - The input value is the cosine of the angle you want and must be from -1 to 1.
///
/// # Examples
/// ```scheme
/// > (acos -1) ;; => 3.141592653589793
/// > (acos 0) ;; => 1.5707963267948966
/// > (acos 0.5) ;; => 1.0471975511965976
/// > (acos 2) ;; => +nan.0
/// ```
#[steel_derive::function(name = "acos", constant = true)]
pub fn acos(arg: &SteelVal) -> Result<SteelVal> {
    match arg {
        SteelVal::IntV(i) => (*i as f64).acos(),
        SteelVal::BigNum(i) => i.to_f64().unwrap().acos(),
        SteelVal::NumV(n) => n.acos(),
        SteelVal::Rational(r) => (*r.numer() as f32 / *r.denom() as f32).acos() as f64,
        _ => stop!(TypeMismatch => "acos expects a number, found: {}", arg),
    }
    .into_steelval()
}

/// Returns the arctangent, or inverse tangent, of a value; output is in radians.
///
/// (atan n) -> number?
///
/// * n : number? - The input value is the tangent of the angle you want.
///
/// # Examples
/// ```scheme
/// > (atan -1) ;; => -0.7853981633974483
/// > (atan 0) ;; => 0
/// > (atan 0.5) ;; => 0.46364760900080615
/// > (atan 2) ;; => 1.1071487177940906
/// ```
#[steel_derive::function(name = "atan", constant = true)]
pub fn atan(arg: &SteelVal) -> Result<SteelVal> {
    match arg {
        SteelVal::IntV(i) => (*i as f64).atan(),
        SteelVal::BigNum(i) => i.to_f64().unwrap().atan(),
        SteelVal::NumV(n) => n.atan(),
        SteelVal::Rational(r) => (*r.numer() as f32 / *r.denom() as f32).atan() as f64,
        _ => stop!(TypeMismatch => "atan expects a number, found: {}", arg),
    }
    .into_steelval()
}

/// Divides the given numbers.
///
/// (/ . nums) -> number?
///
/// * nums : number? - The numbers to divide. Must have at least one number.
///
/// # Examples
/// ```scheme
/// > (/ 10 2) ;; => 5
/// > (/ 10 2 2.0) ;; => 2.5
/// > (/ 1 3.0) ;; => 0.3333333333333333
/// > (/ 1 3) ;; => 1/3
/// ```
#[steel_derive::native(name = "/", constant = true, arity = "AtLeast(1)")]
pub fn divide_primitive(args: &[SteelVal]) -> Result<SteelVal> {
    ensure_args_are_numbers("/", args)?;
    let recip = |x: &SteelVal| -> Result<SteelVal> {
        match x {
            SteelVal::IntV(n) => match i32::try_from(*n) {
                Ok(0) => {
                    stop!(Generic => "/: division by zero")
                }
                Ok(n) => Rational32::new(1, n).into_steelval(),
                Err(_) => BigRational::new(BigInt::from(1), BigInt::from(*n)).into_steelval(),
            },
            SteelVal::NumV(n) => n.recip().into_steelval(),
            SteelVal::Rational(r) => r.recip().into_steelval(),
            SteelVal::BigRational(r) => r.recip().into_steelval(),
            SteelVal::BigNum(n) => BigRational::new(1.into(), n.as_ref().clone()).into_steelval(),
            SteelVal::Complex(c) => complex_reciprocal(c),
            unexpected => {
                steelerr!(TypeMismatch => "/ expects a number, but found: {:?}", unexpected)
            }
        }
    };
    match &args {
        [] => steelerr!(ArityMismatch => "/ requires at least one argument"),
        [x] => recip(x),
        // TODO: Provide custom implementation to optimize by joining the multiply and recip calls.
        [x, y] => multiply_two(x, &recip(y)?),
        [x, ys @ ..] => {
            let d = multiply_primitive_impl(ys)?;
            multiply_two(&x, &recip(&d)?)
        }
    }
}

/// Checks if the given value is exact.
///
/// (exact? val) -> boolean?
///
/// * val : any - The value to check for exactness.
///
/// # Examples
/// ```scheme
/// > (exact? 42) ;; => #t
/// > (exact? 3.14) ;; => #f
/// > (exact? "hello") ;; => #f
/// ```
#[steel_derive::function(name = "exact?", constant = true)]
pub fn exactp(value: &SteelVal) -> bool {
    match value {
        SteelVal::IntV(_)
        | SteelVal::BigNum(_)
        | SteelVal::Rational(_)
        | SteelVal::BigRational(_) => true,
        SteelVal::Complex(x) => exactp(&x.re) && exactp(&x.im),
        _ => false,
    }
}

/// Returns an exact representation of the input number, coerces an inexact number to an exact form.
///
/// (exact n) -> number?
///
/// * n : number? - The value to check for exactness.
///
/// # Examples
/// ```scheme
/// > (exact 5.0) ;; => 5
/// > (exact 5/3) ;; => 5/3
/// > (exact 2) ;; => 2
/// ```
#[steel_derive::function(name = "exact", constant = true)]
pub fn exact(value: &SteelVal) -> Result<SteelVal> {
    match value {
        SteelVal::IntV(_)
        | SteelVal::BigNum(_)
        | SteelVal::Rational(_)
        | SteelVal::BigRational(_) => Ok(value.clone()),
        SteelVal::NumV(n) if n.fract() == 0.0 => Ok(SteelVal::IntV(*n as isize)),
        _ => stop!(Generic => "unable to convert to exact number: {}", value),
    }
}

/// Checks if the given value is inexact.
///
/// (inexact? val) -> boolean?
///
/// * val : any - The value to check for inexactness.
///
/// # Examples
/// ```scheme
/// > (inexact? 42) ;; => #f
/// > (inexact? 3.14) ;; => #t
/// ```
#[steel_derive::function(name = "inexact?", constant = true)]
pub fn inexactp(value: &SteelVal) -> bool {
    match value {
        SteelVal::NumV(_) => true,
        SteelVal::Complex(x) => inexactp(&x.re) || inexactp(&x.im),
        _ => false,
    }
}

fn number_to_float(number: &SteelVal) -> Result<f64> {
    let res = match number {
        SteelVal::IntV(i) => *i as f64,
        SteelVal::Rational(f) => f.to_f64().unwrap(),
        SteelVal::BigRational(f) => f.to_f64().unwrap(),
        SteelVal::NumV(n) => *n,
        SteelVal::BigNum(n) => n.to_f64().unwrap(),
        _ => stop!(TypeMismatch => "number->float expects a real number, found: {}", number),
    };
    Ok(res)
}

/// Converts an exact number to an inexact number.
///
/// (exact->inexact num) -> number?
///
/// * num : number? - The number to convert from exact to inexact.
///
/// # Examples
/// ```scheme
/// > (exact->inexact 10) ;; => 10
/// > (exact->inexact 1/2) ;; => 0.5
/// > (exact->inexact 1+2i) ;; => 1+2i
/// ```
#[steel_derive::function(name = "exact->inexact", constant = true)]
fn exact_to_inexact(number: &SteelVal) -> Result<SteelVal> {
    match number {
        SteelVal::IntV(i) => (*i as f64).into_steelval(),
        SteelVal::Rational(f) => f.to_f64().unwrap().into_steelval(),
        SteelVal::BigRational(f) => f.to_f64().unwrap().into_steelval(),
        SteelVal::NumV(n) => n.into_steelval(),
        SteelVal::BigNum(n) => Ok(SteelVal::NumV(n.to_f64().unwrap())),
        SteelVal::Complex(x) => {
            SteelComplex::new(exact_to_inexact(&x.re)?, exact_to_inexact(&x.im)?).into_steelval()
        }
        _ => steelerr!(TypeMismatch => "exact->inexact expects a number type, found: {}", number),
    }
}

/// Converts an inexact number to an exact number.
///
/// (inexact->exact num) -> number?
///
/// * num : number? - The number to convert from inexact to exact.
///
/// # Examples
/// ```scheme
/// > (inexact->exact 10.0) ;; => 10
/// > (inexact->exact 1.5) ;; => 3/2
/// > (inexact->exact 1.5+2.5i) ;; => 3/2+5/2i
/// ```
#[steel_derive::function(name = "inexact->exact", constant = true)]
fn inexact_to_exact(number: &SteelVal) -> Result<SteelVal> {
    match number {
        SteelVal::IntV(x) => x.into_steelval(),
        SteelVal::Rational(x) => x.into_steelval(),
        SteelVal::BigRational(x) => SteelVal::BigRational(x.clone()).into_steelval(),
        SteelVal::NumV(x) => {
            let x_isize = *x as isize;
            if x_isize as f64 == *x {
                return x_isize.into_steelval();
            }
            BigRational::from_float(*x).into_steelval()
        }
        SteelVal::BigNum(x) => SteelVal::BigNum(x.clone()).into_steelval(),
        SteelVal::Complex(x) => {
            SteelComplex::new(inexact_to_exact(&x.re)?, inexact_to_exact(&x.im)?).into_steelval()
        }
        _ => steelerr!(TypeMismatch => "exact->inexact expects a number type, found: {}", number),
    }
}

fn finitep_impl(number: &SteelVal) -> Result<bool> {
    match number {
        SteelVal::NumV(x) if x.is_nan() || x.is_infinite() => Ok(false),
        SteelVal::IntV(_)
        | SteelVal::NumV(_)
        | SteelVal::BigNum(_)
        | SteelVal::Rational(_)
        | SteelVal::BigRational(_) => Ok(true),
        SteelVal::Complex(x) => Ok(finitep_impl(&x.re)? && finitep_impl(&x.im)?),
        _ => steelerr!(TypeMismatch => "finite? expects a number, found: {}", number),
    }
}

/// Returns `#t` if the given number is finite.
///
/// (finite? number) -> boolean?
///
/// * number : number? - The number to check for finiteness.
///
/// # Examples
/// ```scheme
/// > (finite? 42) ;; => #t
/// > (finite? 0.1) ;; => #t
/// > (finite? +inf.0) ;; => #f
/// > (finite? -inf.0) ;; => #f
/// > (finite? +nan.0) ;; => #f
/// ```
#[steel_derive::function(name = "finite?", constant = true)]
fn finitep(number: &SteelVal) -> Result<SteelVal> {
    finitep_impl(number).into_steelval()
}

fn infinitep_impl(number: &SteelVal) -> Result<bool> {
    match number {
        SteelVal::NumV(x) if x.is_infinite() => Ok(true),
        SteelVal::IntV(_)
        | SteelVal::NumV(_)
        | SteelVal::BigNum(_)
        | SteelVal::Rational(_)
        | SteelVal::BigRational(_) => Ok(false),
        SteelVal::Complex(n) => Ok(infinitep_impl(&n.re)? || infinitep_impl(&n.im)?),
        _ => steelerr!(TypeMismatch => "exact->inexact expects a real number, found: {}", number),
    }
}

/// Returns `#t` if the given number is infinite.
///
/// (infinite? number) -> boolean?
///
/// * number : number? - The number to check for infiniteness.
///
/// # Examples
/// ```scheme
/// > (infinite? 42) ;; => #f
/// > (infinite? -nan.0) ;; => #f
/// > (infinite? +inf.0) ;; => #t
/// ```
#[steel_derive::function(name = "infinite?", constant = true)]
fn infinitep(number: &SteelVal) -> Result<SteelVal> {
    infinitep_impl(number)?.into_steelval()
}

/// Computes the absolute value of the given number.
///
/// (abs number) -> number?
///
/// * number : number? - The number to compute the absolute value of.
///
/// # Examples
/// ```scheme
/// > (abs 42) ;; => 42
/// > (abs -42) ;; => 42
/// > (abs 0) ;; => 0
/// ```
#[steel_derive::function(name = "abs", constant = true)]
fn abs(number: &SteelVal) -> Result<SteelVal> {
    match number {
        SteelVal::IntV(i) => Ok(SteelVal::IntV(i.abs())),
        SteelVal::NumV(n) => Ok(SteelVal::NumV(n.abs())),
        SteelVal::Rational(f) => f.abs().into_steelval(),
        SteelVal::BigRational(f) => f.abs().into_steelval(),
        SteelVal::BigNum(n) => n.as_ref().abs().into_steelval(),
        _ => steelerr!(TypeMismatch => "abs expects a real number, found: {}", number),
    }
}

/// Rounds the given number up to the nearest integer not less than it.
///
/// (ceiling number) -> integer?
///
/// * number : number? - The number to round up.
///
/// # Examples
/// ```scheme
/// > (ceiling 42) ;; => 42
/// > (ceiling 42.1) ;; => 43
/// > (ceiling -42.1) ;; => -42
/// ```
#[steel_derive::function(name = "ceiling", constant = true)]
fn ceiling(number: &SteelVal) -> Result<SteelVal> {
    match number {
        n @ SteelVal::IntV(_) | n @ SteelVal::BigNum(_) => Ok(n.clone()),
        SteelVal::NumV(n) => Ok(SteelVal::NumV(n.ceil())),
        SteelVal::Rational(f) => f.ceil().into_steelval(),
        SteelVal::BigRational(f) => f.ceil().into_steelval(),
        _ => steelerr!(TypeMismatch => "ceiling expects a real number, found: {}", number),
    }
}

/// Retrieves the denominator of the given rational number.
///
/// (denominator number) -> integer?
///
/// * number : number? - The rational number to retrieve the denominator from.
///
/// # Examples
/// ```scheme
/// > (denominator 1/2) ;; => 2
/// > (denominator 3/4) ;; => 4
/// > (denominator 4) ;; => 1
/// ```
#[steel_derive::function(name = "denominator", constant = true)]
fn denominator(number: &SteelVal) -> Result<SteelVal> {
    match number {
        SteelVal::IntV(_) | SteelVal::BigNum(_) => 1.into_steelval(),
        SteelVal::NumV(_) => {
            steelerr!(TypeMismatch => "denominator not supported for number {}", number)
        }
        SteelVal::Rational(f) => f.denom().into_steelval(),
        SteelVal::BigRational(f) => f.denom().clone().into_steelval(),
        _ => steelerr!(TypeMismatch => "ceiling expects a real number, found: {}", number),
    }
}

// TODO: Add support for BigNum.
/// Raises the left operand to the power of the right operand.
///
/// (expt base exponent) -> number?
///
/// * base : number? - The base number.
/// * exponent : number? - The exponent to raise the base to.
///
/// # Examples
/// ```scheme
/// > (expt 2 3) ;; => 8
/// > (expt 2.0 0.5) ;; => 1.4142135623730951
/// > (expt 9 0.5) ;; => 3
/// ```
#[steel_derive::function(name = "expt", constant = true)]
fn expt(left: &SteelVal, right: &SteelVal) -> Result<SteelVal> {
    match (left, right) {
        (SteelVal::IntV(l), SteelVal::IntV(r)) if *r >= 0 => {
            match u32::try_from(*r).ok().and_then(|r| l.checked_pow(r)) {
                Some(val) => val.into_steelval(),
                None => BigInt::from(*l).pow(*r as usize).into_steelval(),
            }
        }
        // r is negative here
        (SteelVal::IntV(l), SteelVal::IntV(r)) => {
            if l.is_zero() {
                stop!(Generic => "expt: 0 cannot be raised to a negative power");
            }

            let r = r.unsigned_abs();
            // a^-b = 1/(a^b)
            match (u32::try_from(r).ok())
                .and_then(|r| l.checked_pow(r))
                .and_then(|l| i32::try_from(l).ok())
            {
                Some(val) => Rational32::new_raw(1, val).into_steelval(),
                None => {
                    BigRational::new_raw(BigInt::from(1), BigInt::from(*l).pow(r)).into_steelval()
                }
            }
        }
        (SteelVal::IntV(l), SteelVal::NumV(r)) => (*l as f64).powf(*r).into_steelval(),
        (SteelVal::IntV(l), SteelVal::Rational(r)) => {
            (*l as f64).powf(r.to_f64().unwrap()).into_steelval()
        }
        (SteelVal::IntV(l), SteelVal::BigNum(r)) => {
            if l.is_zero() {
                stop!(Generic => "expt: 0 cannot be raised to a negative power");
            }

            let expt = BigInt::from(*l).pow(r.magnitude());
            match r.sign() {
                num::bigint::Sign::Plus | num::bigint::Sign::NoSign => expt.into_steelval(),
                num::bigint::Sign::Minus => {
                    BigRational::new_raw(BigInt::from(1), expt).into_steelval()
                }
            }
        }
        (SteelVal::IntV(l), SteelVal::BigRational(r)) => {
            (*l as f64).powf(r.to_f64().unwrap()).into_steelval()
        }
        (SteelVal::NumV(l), SteelVal::NumV(r)) => Ok(SteelVal::NumV(l.powf(*r))),
        (SteelVal::NumV(l), SteelVal::IntV(r)) => match i32::try_from(*r) {
            Ok(r) => l.powi(r).into_steelval(),
            Err(_) => l.powf(*r as f64).into_steelval(),
        },
        (SteelVal::NumV(l), SteelVal::Rational(r)) => l.powf(r.to_f64().unwrap()).into_steelval(),
        (SteelVal::NumV(l), SteelVal::BigNum(r)) => l.powf(r.to_f64().unwrap()).into_steelval(),
        (SteelVal::NumV(l), SteelVal::BigRational(r)) => {
            l.powf(r.to_f64().unwrap()).into_steelval()
        }
        (SteelVal::Rational(l), SteelVal::Rational(r)) => l
            .to_f64()
            .unwrap()
            .powf(r.to_f64().unwrap())
            .into_steelval(),
        (SteelVal::Rational(l), SteelVal::NumV(r)) => l.to_f64().unwrap().powf(*r).into_steelval(),
        (SteelVal::Rational(l), SteelVal::IntV(r)) => match i32::try_from(*r) {
            Ok(r) => l.pow(r).into_steelval(),
            Err(_) => {
                let base = BigRational::new(BigInt::from(*l.numer()), BigInt::from(*l.denom()));
                let exp = BigInt::from(*r);
                base.pow(exp).into_steelval()
            }
        },
        (SteelVal::Rational(l), SteelVal::BigNum(r)) => l
            .to_f64()
            .unwrap()
            .powf(r.to_f64().unwrap())
            .into_steelval(),
        (SteelVal::Rational(l), SteelVal::BigRational(r)) => l
            .to_f64()
            .unwrap()
            .powf(r.to_f64().unwrap())
            .into_steelval(),
        (SteelVal::BigNum(l), SteelVal::BigNum(r)) => {
            let expt = l.as_ref().clone().pow(r.magnitude());
            match r.sign() {
                num::bigint::Sign::NoSign | num::bigint::Sign::Plus => expt.into_steelval(),
                num::bigint::Sign::Minus => {
                    BigRational::new_raw(BigInt::from(1), expt).into_steelval()
                }
            }
        }
        (SteelVal::BigNum(l), SteelVal::IntV(r)) => match *r {
            0 => 1.into_steelval(),
            r if r < 0 => {
                BigRational::new_raw(BigInt::from(1), l.as_ref().clone().pow(r.unsigned_abs()))
                    .into_steelval()
            }
            r => l.as_ref().clone().pow(r as usize).into_steelval(),
        },
        (SteelVal::BigNum(l), SteelVal::NumV(r)) => l.to_f64().unwrap().powf(*r).into_steelval(),
        (SteelVal::BigNum(l), SteelVal::Rational(r)) => l
            .to_f64()
            .unwrap()
            .powf(r.to_f64().unwrap())
            .into_steelval(),
        (SteelVal::BigNum(l), SteelVal::BigRational(r)) => l
            .to_f64()
            .unwrap()
            .powf(r.to_f64().unwrap())
            .into_steelval(),
        (SteelVal::BigRational(l), SteelVal::Rational(r)) => l
            .to_f64()
            .unwrap()
            .powf(r.to_f64().unwrap())
            .into_steelval(),
        (SteelVal::BigRational(l), SteelVal::NumV(r)) => {
            l.to_f64().unwrap().powf(*r).into_steelval()
        }
        (SteelVal::BigRational(l), SteelVal::IntV(r)) => match i32::try_from(*r) {
            Ok(r) => l.as_ref().pow(r).into_steelval(),
            Err(_) => {
                let exp = BigInt::from(*r);
                l.as_ref().clone().pow(exp).into_steelval()
            }
        },
        (SteelVal::BigRational(l), SteelVal::BigNum(r)) => l
            .to_f64()
            .unwrap()
            .powf(r.to_f64().unwrap())
            .into_steelval(),
        (SteelVal::BigRational(l), SteelVal::BigRational(r)) => l
            .to_f64()
            .unwrap()
            .powf(r.to_f64().unwrap())
            .into_steelval(),
        (l, r) => {
            steelerr!(TypeMismatch => "expt expected two numbers but found {} and {}", l, r)
        }
    }
}

/// Returns Euler’s number raised to the power of z.
///
/// (exp z) -> number?
///
/// * z : number? - The number to raise e to the power of.
///
/// # Examples
/// ```scheme
/// > (exp 0) ;; => 1
/// > (exp 2) ;; => 7.38905609893065
/// > (exp 1.5) ;; => 4.4816890703380645
/// ```
#[steel_derive::function(name = "exp", constant = true)]
fn exp(left: &SteelVal) -> Result<SteelVal> {
    match left {
        SteelVal::IntV(0) => Ok(SteelVal::IntV(1)),
        SteelVal::IntV(l) if *l < i32::MAX as isize => {
            Ok(SteelVal::NumV(std::f64::consts::E.powi(*l as i32)))
        }
        maybe_number => match number_to_float(maybe_number) {
            Ok(n) => Ok(SteelVal::NumV(std::f64::consts::E.powf(n))),
            Err(_) => steelerr!(Generic => "exp expected a real number"),
        },
    }
}

/// Computes the largest integer less than or equal to the given number.
///
/// (floor number) -> number?
///
/// * number : number? - The number to compute the floor for.
///
/// # Examples
/// ```scheme
/// > (floor 3.14) ;; => 3
/// > (floor 4.99) ;; => 4
/// > (floor -2.5) ;; => -3
/// ```
#[steel_derive::function(name = "floor", constant = true)]
fn floor(number: &SteelVal) -> Result<SteelVal> {
    match number {
        SteelVal::NumV(x) => Ok(SteelVal::NumV(x.floor())),
        SteelVal::IntV(x) => x.into_steelval(),
        SteelVal::Rational(x) => x.floor().into_steelval(),
        SteelVal::BigNum(x) => Ok(SteelVal::BigNum(x.clone())),
        SteelVal::BigRational(x) => x.floor().into_steelval(),
        _ => steelerr!(Generic => "floor expected a real number"),
    }
}

/// Retrieves the numerator of the given rational number.
///
/// (numerator number) -> number?
///
/// * number : number? - The rational number to retrieve the numerator from.
///
/// # Examples
/// ```scheme
/// > (numerator 3/4) ;; => 3
/// > (numerator 5/2) ;; => 5
/// > (numerator -2) ;; => -2
/// ```
#[steel_derive::function(name = "numerator", constant = true)]
fn numerator(number: &SteelVal) -> Result<SteelVal> {
    match number {
        SteelVal::IntV(x) => x.into_steelval(),
        SteelVal::Rational(x) => (*x.numer() as isize).into_steelval(),
        SteelVal::BigNum(x) => Ok(SteelVal::BigNum(x.clone())),
        SteelVal::BigRational(x) => (x.numer().clone()).into_steelval(),
        _ => steelerr!(Generic => "numerator expects an integer or rational number"),
    }
}

/// Rounds the given number to the nearest integer.
///
/// (round number) -> number?
///
/// * number : number? - The number to round.
///
/// # Examples
/// ```scheme
/// > (round 3.14) ;; => 3
/// > (round 4.6) ;; => 5
/// > (round -2.5) ;; => -3
/// ```
#[steel_derive::function(name = "round", constant = true)]
fn round(number: &SteelVal) -> Result<SteelVal> {
    match number {
        SteelVal::IntV(i) => i.into_steelval(),
        SteelVal::NumV(n) => n.round().into_steelval(),
        SteelVal::Rational(f) => f.round().into_steelval(),
        SteelVal::BigRational(f) => f.round().into_steelval(),
        SteelVal::BigNum(n) => Ok(SteelVal::BigNum(n.clone())),
        _ => steelerr!(TypeMismatch => "round expects a real number, found: {}", number),
    }
}

/// Computes the square of the given number.
///
/// (square number) -> number?
///
/// * number : number? - The number to square.
///
/// # Examples
/// ```scheme
/// > (square 5) ;; => 25
/// > (square -3) ;; => 9
/// > (square 2.5) ;; => 6.25
/// ```
#[steel_derive::function(name = "square", constant = true)]
fn square(number: &SteelVal) -> Result<SteelVal> {
    if !numberp(number) {
        stop!(TypeMismatch => "square expects a number, found: {:?}", number)
    }
    multiply_two(&number, &number)
}

/// Computes the square root of the given number.
///
/// (sqrt number) -> number?
///
/// * number : number? - The number to compute the square root for.
///
/// # Examples
/// ```scheme
/// > (sqrt 4) ;; => 2
/// > (sqrt 2) ;; => 1.4142135623730951
/// > (sqrt -1) ;; => 0+1i
/// ```
#[steel_derive::function(name = "sqrt", constant = true)]
fn sqrt(number: &SteelVal) -> Result<SteelVal> {
    match number {
        SteelVal::NumV(x) => {
            if x.is_negative() {
                let imag = x.neg().sqrt();
                SteelComplex::new(0.0.into_steelval()?, imag.into_steelval()?).into_steelval()
            } else {
                x.sqrt().into_steelval()
            }
        }
        SteelVal::IntV(x) => {
            if x.is_negative() {
                let sqrt = (*x as f64).abs().sqrt();
                if sqrt as isize as f64 == sqrt {
                    SteelComplex::new(0.into_steelval()?, (sqrt as isize).into_steelval()?)
                        .into_steelval()
                } else {
                    SteelComplex::new(0.into_steelval()?, sqrt.into_steelval()?).into_steelval()
                }
            } else {
                let sqrt = (*x as f64).sqrt();
                if sqrt as isize as f64 == sqrt {
                    (sqrt as isize).into_steelval()
                } else {
                    sqrt.into_steelval()
                }
            }
        }
        SteelVal::Rational(x) => {
            let n = x.numer().abs();
            let d = *x.denom();
            let n_sqrt = (n as f64).sqrt();
            let d_sqrt = (d as f64).sqrt();
            let sqrt = if n_sqrt as i32 as f64 == n_sqrt && d_sqrt as i32 as f64 == d_sqrt {
                Rational32::new(n_sqrt as i32, d_sqrt as i32).into_steelval()?
            } else {
                (n_sqrt / d_sqrt).into_steelval()?
            };
            if x.is_negative() {
                let re = if exactp(&sqrt) {
                    0.into_steelval()?
                } else {
                    0.0.into_steelval()?
                };
                SteelComplex::new(re, sqrt).into_steelval()
            } else {
                Ok(sqrt)
            }
        }
        SteelVal::BigNum(n) => {
            let sqrt = n.as_ref().to_f64().unwrap().sqrt();
            if n.as_ref().is_negative() {
                SteelComplex::new(0.0.into_steelval()?, sqrt.into_steelval()?).into_steelval()
            } else {
                sqrt.into_steelval()
            }
        }
        SteelVal::BigRational(n) => {
            let sqrt = n.as_ref().to_f64().unwrap().sqrt();
            if n.as_ref().is_negative() {
                SteelComplex::new(0.0.into_steelval()?, sqrt.into_steelval()?).into_steelval()
            } else {
                sqrt.into_steelval()
            }
        }
        SteelVal::Complex(n) => {
            let z_mag = magnitude(number)?;
            let half = Rational32::new(1, 2).into_steelval()?;
            let re = sqrt(&multiply_two(&add_two(&z_mag, &n.re)?, &half)?)?;
            let im = sqrt(&multiply_two(&add_two(&z_mag, &negate(&n.re)?)?, &half)?)?;
            if negativep(&n.im)? == SteelVal::BoolV(true) {
                SteelComplex::new(re, negate(&im)?).into_steelval()
            } else {
                SteelComplex::new(re, im).into_steelval()
            }
        }
        _ => steelerr!(TypeMismatch => "sqrt expected a number"),
    }
}

/// Returns the real part of a number
///
/// (real-part number) -> number?
///
/// # Examples
/// ```scheme
/// > (real-part 3+4i) ;; => 3
/// > (real-part 42) ;; => 42
/// ```
#[steel_derive::function(name = "real-part", constant = true)]
pub fn real_part(value: &SteelVal) -> Result<SteelVal> {
    match value {
        val @ SteelVal::IntV(_)
        | val @ SteelVal::BigNum(_)
        | val @ SteelVal::Rational(_)
        | val @ SteelVal::BigRational(_)
        | val @ SteelVal::NumV(_) => Ok(val.clone()),
        SteelVal::Complex(complex) => Ok(complex.re.clone()),
        _ => steelerr!(TypeMismatch => "real-part expected number"),
    }
}

/// Returns the imaginary part of a number
///
/// (imag-part number) -> number?
///
/// # Examples
/// ```scheme
/// > (imag-part 3+4i) ;; => 4
/// > (imag-part 42) ;; => 0
/// ```
#[steel_derive::function(name = "imag-part", constant = true)]
pub fn imag_part(value: &SteelVal) -> Result<SteelVal> {
    match value {
        SteelVal::IntV(_)
        | SteelVal::BigNum(_)
        | SteelVal::Rational(_)
        | SteelVal::BigRational(_)
        | SteelVal::NumV(_) => Ok(SteelVal::IntV(0)),
        SteelVal::Complex(complex) => Ok(complex.im.clone()),
        _ => steelerr!(TypeMismatch => "imag-part expected number"),
    }
}

/// Computes the magnitude of the given number.
///
/// (magnitude number) -> number?
///
/// * number : number? - The number to compute the magnitude for.
///
/// # Examples
/// ```scheme
/// > (magnitude 3+4i) ;; => 5
/// > (magnitude 5) ;; => 5
/// > (magnitude -5) ;; => 5
/// ```
#[steel_derive::function(name = "magnitude", constant = true)]
fn magnitude(number: &SteelVal) -> Result<SteelVal> {
    match number {
        SteelVal::NumV(x) => x.abs().into_steelval(),
        SteelVal::IntV(x) => x.abs().into_steelval(),
        SteelVal::Rational(x) => x.abs().into_steelval(),
        SteelVal::BigNum(x) => x.as_ref().abs().into_steelval(),
        SteelVal::BigRational(x) => x.as_ref().abs().into_steelval(),
        SteelVal::Complex(x) => {
            let c_squared = add_two(&square(&x.re)?, &square(&x.im)?)?;
            sqrt(&c_squared)
        }
        _ => steelerr!(TypeMismatch => "magnitude expects a number, found {number}"),
    }
}

/// Computes the natural logarithm of the given number.
///
/// (log number [base]) -> number?
///
/// * number : number? - The number to compute the logarithm for.
/// * base : number? - The base of the logarithm. If not provided, defaults to Euler's number (e).
///
/// # Examples
/// ```scheme
/// > (log 10) ;; => 2.302585092994046
/// > (log 100 10) ;; => 2
/// > (log 27 3) ;; => 3
/// ```
#[steel_derive::native(name = "log", arity = "AtLeast(1)")]
fn log(args: &[SteelVal]) -> Result<SteelVal> {
    if args.len() > 2 {
        stop!(ArityMismatch => "log expects one or two arguments, found: {}", args.len());
    }

    let first = &args[0];
    let base = args
        .get(1)
        .cloned()
        .unwrap_or(SteelVal::NumV(std::f64::consts::E));

    match (first, &base) {
        (SteelVal::IntV(1), _) => Ok(SteelVal::IntV(0)),
        (SteelVal::IntV(_) | SteelVal::NumV(_), SteelVal::IntV(1)) => {
            steelerr!(Generic => "log: divide by zero with args: {} and {}", first, base)
        }
        (SteelVal::IntV(arg), SteelVal::NumV(n)) => Ok(SteelVal::NumV((*arg as f64).log(*n))),
        (SteelVal::IntV(arg), SteelVal::IntV(base)) => Ok(SteelVal::IntV(arg.ilog(*base) as isize)),
        (SteelVal::NumV(arg), SteelVal::NumV(n)) => Ok(SteelVal::NumV(arg.log(*n))),
        (SteelVal::NumV(arg), SteelVal::IntV(base)) => Ok(SteelVal::NumV(arg.log(*base as f64))),
        // TODO: Support BigNum, Rational, and BigRational.
        _ => {
            steelerr!(TypeMismatch => "log expects one or two numbers, found: {} and {}", first, base)
        }
    }
}

/// Computes the integer square root of the given non-negative integer.
///
/// (exact-integer-sqrt number) -> (integer? integer?)
///
/// * number : (and/c integer? positive?) - The non-negative integer to compute the square root for.
///
/// # Examples
/// ```scheme
/// > (exact-integer-sqrt 25) ;; => (5 0)
/// > (exact-integer-sqrt 35) ;; => (5 10)
/// ```
#[steel_derive::function(name = "exact-integer-sqrt", constant = true)]
fn exact_integer_sqrt(number: &SteelVal) -> Result<SteelVal> {
    match number {
        SteelVal::IntV(x) if *x >= 0 => {
            let (ans, rem) = exact_integer_impl(x);
            (ans.into_steelval()?, rem.into_steelval()?).into_steelval()
        }
        SteelVal::BigNum(x) if !x.is_negative() => {
            let (ans, rem) = exact_integer_impl(x.as_ref());
            (ans.into_steelval()?, rem.into_steelval()?).into_steelval()
        }
        _ => {
            steelerr!(TypeMismatch => "exact-integer-sqrt expects a non-negative integer but found {number}")
        }
    }
}

fn exact_integer_impl<'a, N>(target: &'a N) -> (N, N)
where
    N: num::integer::Roots + Clone,
    &'a N: std::ops::Mul<&'a N, Output = N>,
    N: std::ops::Sub<N, Output = N>,
{
    let x = target.sqrt();
    let x_sq = x.clone() * x.clone();
    let rem = target.clone() - x_sq;
    (x, rem)
}

<<<<<<< HEAD
#[inline(always)]
=======
/// Performs a bitwise arithmetic shift using the given 2 numbers
///
/// (arithmetic-shift n m) -> integer?
///
/// * n : integer? - The number to shift.
/// * m : integer? - The number by which to shift.
///
/// # Examples
/// ```scheme
/// > (arithmetic-shift 10 1) ;; => 20
/// > (arithmetic-shift 20 1) ;; => 40
/// > (arithmetic-shift 40 -2) ;; => 10
/// ```
#[steel_derive::native(name = "arithmetic-shift", constant = true, arity = "Exact(2)")]
pub fn arithmetic_shift(args: &[SteelVal]) -> Result<SteelVal> {
    match &args {
        [n, m] => match (n, m) {
            (SteelVal::IntV(n), SteelVal::IntV(m)) => {
                if *m >= 0 {
                    Ok(SteelVal::IntV(n << m))
                } else {
                    Ok(SteelVal::IntV(n >> -m))
                }
            }
            _ => stop!(TypeMismatch => "arithmetic-shift expected 2 integers"),
        },
        _ => stop!(ArityMismatch => "arithmetic-shift takes 2 arguments"),
    }
}

/// Checks if the given number is even
///
/// (even? n) -> bool?
///
/// * n : number? - The number to check for evenness.
///
/// # Examples
/// ```scheme
/// > (even? 2) ;; => #true
/// > (even? 3) ;; => #false
/// > (even? 4.0) ;; => #true
/// ```
#[steel_derive::function(name = "even?", constant = true)]
pub fn even(arg: &SteelVal) -> Result<SteelVal> {
    match arg {
        SteelVal::IntV(n) => Ok(SteelVal::BoolV(n & 1 == 0)),
        SteelVal::BigNum(n) => Ok(SteelVal::BoolV(n.is_even())),
        SteelVal::NumV(n) if n.fract() == 0.0 => (*n as i64).is_even().into_steelval(),
        _ => steelerr!(TypeMismatch => "even? requires an integer, found: {:?}", arg),
    }
}

/// Checks if the given number is odd
///
/// (odd? n) -> bool?
///
/// * n : number? - The number to check for oddness.
///
/// # Examples
/// ```scheme
/// > (odd? 2) ;; => #false
/// > (odd? 3) ;; => #true
/// > (odd? 5.0) ;; => #true
/// ```
#[steel_derive::function(name = "odd?", constant = true)]
pub fn odd(arg: &SteelVal) -> Result<SteelVal> {
    match arg {
        SteelVal::IntV(n) => Ok(SteelVal::BoolV(n & 1 == 1)),
        SteelVal::BigNum(n) => Ok(SteelVal::BoolV(n.is_odd())),
        SteelVal::NumV(n) if n.fract() == 0.0 => (*n as i64).is_odd().into_steelval(),
        _ => {
            steelerr!(TypeMismatch => "odd? requires an integer, found: {:?}", arg)
        }
    }
}

/// Sums all given floats
///
/// (f+ nums) -> number?
///
/// * nums : float? - The floats to sum up.
///
/// # Examples
/// ```scheme
/// > (f+ 5.5) ;; => 5.5
/// > (f+ 1.1 2.2) ;; => 3.3
/// > (f+ 3.3 3.3 3.3) ;; => 9.9
/// ```
#[steel_derive::native(name = "f+", constant = true, arity = "AtLeast(1)")]
pub fn float_add(args: &[SteelVal]) -> Result<SteelVal> {
    if args.is_empty() {
        stop!(ArityMismatch => "f+ requires at least one argument")
    }
    let mut sum = 0.0;

    for arg in args {
        if let SteelVal::NumV(n) = arg {
            sum += n;
        } else {
            stop!(TypeMismatch => "f+ expected a float, found {:?}", arg);
        }
    }

    Ok(SteelVal::NumV(sum))
}

>>>>>>> a8b5d35c
fn ensure_args_are_numbers(op: &str, args: &[SteelVal]) -> Result<()> {
    for arg in args {
        if !numberp(arg) {
            stop!(TypeMismatch => "{op} expects a number, found: {:?}", arg)
        }
    }
    Ok(())
}

/// Multiplies `x` and `y` without any type checking.
///
/// # Precondition
/// - `x` and `y` must be valid numerical types.
fn multiply_two(x: &SteelVal, y: &SteelVal) -> Result<SteelVal> {
    match (x, y) {
        (SteelVal::NumV(x), SteelVal::NumV(y)) => (x * y).into_steelval(),
        (SteelVal::NumV(x), SteelVal::IntV(y)) | (SteelVal::IntV(y), SteelVal::NumV(x)) => {
            (x * *y as f64).into_steelval()
        }
        (SteelVal::NumV(x), SteelVal::BigNum(y)) | (SteelVal::BigNum(y), SteelVal::NumV(x)) => {
            (x * y.to_f64().unwrap()).into_steelval()
        }
        (SteelVal::NumV(x), SteelVal::Rational(y)) | (SteelVal::Rational(y), SteelVal::NumV(x)) => {
            (x * y.to_f64().unwrap()).into_steelval()
        }
        (SteelVal::NumV(x), SteelVal::BigRational(y))
        | (SteelVal::BigRational(y), SteelVal::NumV(x)) => {
            (x * y.to_f64().unwrap()).into_steelval()
        }
        (SteelVal::IntV(x), SteelVal::IntV(y)) => match x.checked_mul(y) {
            Some(res) => res.into_steelval(),
            None => {
                let mut res = BigInt::from(*x);
                res *= *y;
                res.into_steelval()
            }
        },
        (SteelVal::IntV(x), SteelVal::BigNum(y)) | (SteelVal::BigNum(y), SteelVal::IntV(x)) => {
            (y.as_ref() * x).into_steelval()
        }
        (SteelVal::IntV(x), SteelVal::Rational(y)) | (SteelVal::Rational(y), SteelVal::IntV(x)) => {
            match i32::try_from(*x) {
                Ok(x) => match y.checked_mul(&Rational32::new(x, 1)) {
                    Some(res) => res.into_steelval(),
                    None => {
                        let mut res =
                            BigRational::new(BigInt::from(*y.numer()), BigInt::from(*y.denom()));
                        res *= BigInt::from(x);
                        res.into_steelval()
                    }
                },
                Err(_) => {
                    let mut res =
                        BigRational::new(BigInt::from(*y.numer()), BigInt::from(*y.denom()));
                    res *= BigInt::from(*x);
                    res.into_steelval()
                }
            }
        }
        (SteelVal::IntV(x), SteelVal::BigRational(y))
        | (SteelVal::BigRational(y), SteelVal::IntV(x)) => {
            let mut res = y.as_ref().clone();
            res *= BigInt::from(*x);
            res.into_steelval()
        }
        (SteelVal::Rational(x), SteelVal::Rational(y)) => match x.checked_mul(y) {
            Some(res) => res.into_steelval(),
            None => {
                let mut res = BigRational::new(BigInt::from(*x.numer()), BigInt::from(*x.denom()));
                res *= BigRational::new(BigInt::from(*y.numer()), BigInt::from(*y.denom()));
                res.into_steelval()
            }
        },
        (SteelVal::Rational(x), SteelVal::BigNum(y))
        | (SteelVal::BigNum(y), SteelVal::Rational(x)) => {
            let mut res = BigRational::new(BigInt::from(*x.numer()), BigInt::from(*x.denom()));
            res *= y.as_ref();
            res.into_steelval()
        }
        (SteelVal::BigRational(x), SteelVal::BigRational(y)) => {
            (x.as_ref() * y.as_ref()).into_steelval()
        }
        (SteelVal::BigRational(x), SteelVal::BigNum(y))
        | (SteelVal::BigNum(y), SteelVal::BigRational(x)) => {
            (x.as_ref() * y.as_ref()).into_steelval()
        }
        (SteelVal::BigNum(x), SteelVal::BigNum(y)) => (x.as_ref() * y.as_ref()).into_steelval(),
        // Complex numbers.
        (SteelVal::Complex(x), SteelVal::Complex(y)) => multiply_complex(x, y),
        (SteelVal::Complex(x), y) | (y, SteelVal::Complex(x)) => {
            let y = SteelComplex::new(y.clone(), SteelVal::IntV(0));
            multiply_complex(x, &y)
        }
        (SteelVal::BigRational(x), SteelVal::Rational(y)) => {
            let mut res = BigRational::new(
                BigInt::from(x.numer().clone()),
                BigInt::from(x.denom().clone()),
            );
            res *= BigRational::new(BigInt::from(*y.numer()), BigInt::from(*y.denom()));
            res.into_steelval()
        }
        _ => unreachable!(),
    }
}

/// # Precondition
/// All types in `args` must be numerical types.
fn multiply_primitive_impl(args: &[SteelVal]) -> Result<SteelVal> {
    match args {
        [] => 1.into_steelval(),
        [x] => x.clone().into_steelval(),
        [x, y] => multiply_two(x, y).into_steelval(),
        [x, y, zs @ ..] => {
            let mut res = multiply_two(x, y)?;
            for z in zs {
                // TODO: This use case could be optimized to reuse state instead of creating a new
                // object each time.
                res = multiply_two(&res, &z)?;
            }
            res.into_steelval()
        }
    }
}

#[cold]
fn complex_reciprocal(c: &SteelComplex) -> Result<SteelVal> {
    let denominator = add_two(&multiply_two(&c.re, &c.re)?, &multiply_two(&c.im, &c.im)?)?;
    let re = divide_primitive(&[c.re.clone(), denominator.clone()])?;
    let neg_im = divide_primitive(&[c.re.clone(), denominator])?;
    SteelComplex::new(re, subtract_primitive(&[neg_im])?).into_steelval()
}

/// Negate a number.
///
/// # Precondition
/// `value` must be a number.
#[inline(always)]
fn negate(value: &SteelVal) -> Result<SteelVal> {
    match value {
        SteelVal::NumV(x) => (-x).into_steelval(),
        SteelVal::IntV(x) => match x.checked_neg() {
            Some(res) => res.into_steelval(),
            None => BigInt::from(*x).neg().into_steelval(),
        },
        SteelVal::Rational(x) => match 0i32.checked_sub(*x.numer()) {
            Some(n) => Rational32::new(n, *x.denom()).into_steelval(),
            None => BigRational::new(BigInt::from(*x.numer()), BigInt::from(*x.denom()))
                .neg()
                .into_steelval(),
        },
        SteelVal::BigRational(x) => x.as_ref().neg().into_steelval(),
        SteelVal::BigNum(x) => x.as_ref().clone().neg().into_steelval(),
        SteelVal::Complex(x) => negate_complex(x),
        _ => unreachable!(),
    }
}

/// Adds two numbers.
///
/// # Precondition
/// x and y must be valid numbers.
#[inline(always)]
pub fn add_two(x: &SteelVal, y: &SteelVal) -> Result<SteelVal> {
    match (x, y) {
        // Simple integer case. Probably very common.
        (SteelVal::IntV(x), SteelVal::IntV(y)) => match x.checked_add(y) {
            Some(res) => res.into_steelval(),
            None => {
                let mut res = BigInt::from(*x);
                res += *y;
                res.into_steelval()
            }
        },
        // Cases that return an `f64`.
        (SteelVal::NumV(x), SteelVal::NumV(y)) => (x + y).into_steelval(),
        (SteelVal::NumV(x), SteelVal::IntV(y)) | (SteelVal::IntV(y), SteelVal::NumV(x)) => {
            (x + *y as f64).into_steelval()
        }
        (SteelVal::NumV(x), SteelVal::BigNum(y)) | (SteelVal::BigNum(y), SteelVal::NumV(x)) => {
            (x + y.to_f64().unwrap()).into_steelval()
        }
        (SteelVal::NumV(x), SteelVal::Rational(y)) | (SteelVal::Rational(y), SteelVal::NumV(x)) => {
            (x + y.to_f64().unwrap()).into_steelval()
        }
        (SteelVal::NumV(x), SteelVal::BigRational(y))
        | (SteelVal::BigRational(y), SteelVal::NumV(x)) => {
            (x + y.to_f64().unwrap()).into_steelval()
        }
        // Cases that interact with `Rational`.
        (SteelVal::Rational(x), SteelVal::Rational(y)) => (x + y).into_steelval(),
        (SteelVal::Rational(x), SteelVal::IntV(y)) | (SteelVal::IntV(y), SteelVal::Rational(x)) => {
            match i32::try_from(*y) {
                Ok(y) => match x.checked_add(&Rational32::new(y, 1)) {
                    Some(res) => res.into_steelval(),
                    None => {
                        let res =
                            BigRational::new(BigInt::from(*x.numer()), BigInt::from(*x.denom()))
                                * BigInt::from(y);
                        res.into_steelval()
                    }
                },
                Err(_) => {
                    let res = BigRational::new(BigInt::from(*x.numer()), BigInt::from(*x.denom()))
                        * BigInt::from(*y);
                    res.into_steelval()
                }
            }
        }
        (SteelVal::Rational(x), SteelVal::BigNum(y))
        | (SteelVal::BigNum(y), SteelVal::Rational(x)) => {
            let res =
                BigRational::new(BigInt::from(*x.numer()), BigInt::from(*x.denom())) * y.as_ref();
            res.into_steelval()
        }
        // Cases that interact with `BigRational`. For the sake of performance, hopefully not too
        // common.
        (SteelVal::BigRational(x), SteelVal::BigRational(y)) => {
            (x.as_ref() + y.as_ref()).into_steelval()
        }
        (SteelVal::BigRational(x), SteelVal::IntV(y))
        | (SteelVal::IntV(y), SteelVal::BigRational(x)) => {
            (x.as_ref() + BigInt::from(*y)).into_steelval()
        }
        (SteelVal::BigRational(x), SteelVal::BigNum(y))
        | (SteelVal::BigNum(y), SteelVal::BigRational(x)) => {
            (x.as_ref() * y.as_ref()).into_steelval()
        }
        // Remaining cases that interact with `BigNum`. Probably not too common.
        (SteelVal::BigNum(x), SteelVal::BigNum(y)) => {
            let mut res = x.as_ref().clone();
            res += y.as_ref();
            res.into_steelval()
        }
        (SteelVal::BigNum(x), SteelVal::IntV(y)) | (SteelVal::IntV(y), SteelVal::BigNum(x)) => {
            let mut res = x.as_ref().clone();
            res += *y;
            res.into_steelval()
        }
        // Complex numbers
        (SteelVal::Complex(x), SteelVal::Complex(y)) => add_complex(x, y),
        (SteelVal::Complex(x), y) | (y, SteelVal::Complex(x)) => {
            debug_assert!(realp(y));
            add_complex(x, &SteelComplex::new(y.clone(), SteelVal::IntV(0)))
        }
        _ => unreachable!(),
    }
}

#[cold]
fn multiply_complex(x: &SteelComplex, y: &SteelComplex) -> Result<SteelVal> {
    // TODO: Optimize the implementation if needed.
    let real = add_two(
        &multiply_two(&x.re, &y.re)?,
        &negate(&multiply_two(&x.im, &y.im)?)?,
    )?;
    let im = add_two(&multiply_two(&x.re, &y.im)?, &multiply_two(&x.im, &y.re)?)?;
    SteelComplex::new(real, im).into_steelval()
}

#[cold]
fn negate_complex(x: &SteelComplex) -> Result<SteelVal> {
    // TODO: Optimize the implementation if needed.
    SteelComplex::new(negate(&x.re)?, negate(&x.im)?).into_steelval()
}

#[cold]
fn add_complex(x: &SteelComplex, y: &SteelComplex) -> Result<SteelVal> {
    // TODO: Optimize the implementation if needed.
    SteelComplex::new(add_two(&x.re, &y.re)?, add_two(&x.im, &y.im)?).into_steelval()
}

#[cfg(test)]
mod num_op_tests {
    use super::*;
    use crate::{gc::Gc, rvals::SteelVal::*};
    use std::str::FromStr;

    #[test]
    fn division_test() {
        assert_eq!(
            divide_primitive(&[IntV(10), IntV(2)]).unwrap().to_string(),
            IntV(5).to_string()
        );
    }

    #[test]
    fn dvision_by_integer_zero_returns_positive_infinity() {
        // assert_eq!(
        //     divide_primitive(&[IntV(1), IntV(0)]).unwrap().to_string(),
        //     NumV(f64::INFINITY).to_string()
        // )

        assert!(divide_primitive(&[IntV(1), IntV(0)]).is_err())
    }

    #[test]
    fn division_on_single_integer_returns_reciprocal_rational() {
        assert_eq!(
            divide_primitive(&[IntV(10)]).unwrap().to_string(),
            Rational(Rational32::new(1, 10)).to_string()
        );
    }

    #[test]
    fn division_on_single_rational_returns_reciprocal_rational() {
        assert_eq!(
            divide_primitive(&[Rational32::new(2, 5).into_steelval().unwrap()])
                .unwrap()
                .to_string(),
            Rational(Rational32::new(5, 2)).to_string()
        );
    }

    #[test]
    fn division_on_rational_with_numerator_one_returns_integer() {
        assert_eq!(
            divide_primitive(&[Rational32::new(1, 5).into_steelval().unwrap()])
                .unwrap()
                .to_string(),
            IntV(5).to_string()
        );
    }

    #[test]
    fn division_on_bignum_returns_bigrational() {
        assert_eq!(
            divide_primitive(
                &([BigInt::from_str("18446744073709551616")
                    .unwrap()
                    .into_steelval()
                    .unwrap(),])
            )
            .unwrap()
            .to_string(),
            BigRational(Gc::new(num::BigRational::new(
                BigInt::from(1),
                BigInt::from_str("18446744073709551616").unwrap()
            )))
            .to_string()
        );
    }

    #[test]
    fn multiplication_test() {
        let args = [IntV(10), IntV(2)];
        let got = multiply_primitive(&args).unwrap();
        let expected = IntV(20);
        assert_eq!(got, expected);
    }

    #[test]
    fn multiplication_different_types() {
        let args = [IntV(10), NumV(2.0)];
        let got = multiply_primitive(&args).unwrap();
        let expected = NumV(20.0);
        assert_eq!(got.to_string(), expected.to_string());
    }

    #[test]
    fn multiply_multiple_numbers() {
        assert_eq!(
            multiply_primitive(&[IntV(16), NumV(2.0), Rational(Rational32::new(1, 4))])
                .unwrap()
                .to_string(),
            NumV(8.0).to_string(),
        );
    }

    #[test]
    fn adding_exact_with_inexact_returns_inexact() {
        assert_eq!(
            add_primitive(&([IntV(10), NumV(2.0)])).unwrap().to_string(),
            NumV(12.0).to_string()
        );
        assert_eq!(
            add_primitive(
                &([
                    BigInt::from_str("18446744073709551616")
                        .unwrap()
                        .into_steelval()
                        .unwrap(),
                    NumV(18446744073709551616.0),
                ])
            )
            .unwrap()
            .to_string(),
            NumV(18446744073709551616.0 * 2.0).to_string()
        );
        assert_eq!(
            add_primitive(
                &([
                    BigInt::from_str("18446744073709551616")
                        .unwrap()
                        .into_steelval()
                        .unwrap(),
                    NumV(18446744073709551616.0),
                ])
            )
            .unwrap()
            .to_string(),
            NumV(18446744073709551616.0 * 2.0).to_string()
        );
        assert_eq!(
            add_primitive(&([Rational32::new(1, 2).into_steelval().unwrap(), NumV(0.5),]))
                .unwrap()
                .to_string(),
            NumV(1.0).to_string()
        );
    }

    #[test]
    fn subtraction_different_types() {
        let args = [IntV(10), NumV(2.0)];
        let got = subtract_primitive(&args).unwrap();
        let expected = NumV(8.0);
        assert_eq!(got.to_string(), expected.to_string());
    }

    #[test]
    fn test_integer_add() {
        let args = [IntV(10), IntV(2)];
        let got = add_primitive(&args).unwrap();
        let expected = IntV(12);
        assert_eq!(got, expected);
    }

    #[test]
    fn test_integer_sub() {
        let args = [IntV(10), IntV(2)];
        let got = subtract_primitive(&args).unwrap();
        let expected = IntV(8);
        assert_eq!(got, expected);
    }

    #[test]
    fn test_exact_integer_sqrt() {
        assert_eq!(
            exact_integer_sqrt(&0.into()),
            (0.into_steelval().unwrap(), 0.into_steelval().unwrap()).into_steelval()
        );
        assert_eq!(
            exact_integer_sqrt(&1.into()),
            (1.into_steelval().unwrap(), 0.into_steelval().unwrap()).into_steelval()
        );
        assert_eq!(
            exact_integer_sqrt(&2.into()),
            (1.into_steelval().unwrap(), 1.into_steelval().unwrap()).into_steelval()
        );
        assert_eq!(
            exact_integer_sqrt(&2.into()),
            (1.into_steelval().unwrap(), 1.into_steelval().unwrap()).into_steelval()
        );
        assert_eq!(
            exact_integer_sqrt(&3.into()),
            (1.into_steelval().unwrap(), 2.into_steelval().unwrap()).into_steelval()
        );
        assert_eq!(
            exact_integer_sqrt(&4.into()),
            (2.into_steelval().unwrap(), 0.into_steelval().unwrap()).into_steelval()
        );
        assert_eq!(
            exact_integer_sqrt(&5.into()),
            (2.into_steelval().unwrap(), 1.into_steelval().unwrap()).into_steelval()
        );
        assert_eq!(
            exact_integer_sqrt(&6.into()),
            (2.into_steelval().unwrap(), 2.into_steelval().unwrap()).into_steelval()
        );
        assert_eq!(
            exact_integer_sqrt(&7.into()),
            (2.into_steelval().unwrap(), 3.into_steelval().unwrap()).into_steelval()
        );
    }

    #[test]
    fn test_exact_integer_sqrt_fails_on_negative_or_noninteger() {
        assert!(exact_integer_sqrt(&(-7).into()).is_err());
        assert!(exact_integer_sqrt(&Rational32::new(-1, 2).into_steelval().unwrap()).is_err());
        assert!(exact_integer_sqrt(
            &BigInt::from_str("-10000000000000000000000000000000000001")
                .unwrap()
                .into_steelval()
                .unwrap()
        )
        .is_err());
        assert!(exact_integer_sqrt(
            &num::BigRational::new(
                BigInt::from_str("-10000000000000000000000000000000000001").unwrap(),
                BigInt::from_str("2").unwrap()
            )
            .into_steelval()
            .unwrap()
        )
        .is_err());
        assert!(exact_integer_sqrt(&(1.0).into()).is_err());
        assert!(exact_integer_sqrt(
            &SteelComplex::new(1.into(), 1.into())
                .into_steelval()
                .unwrap()
        )
        .is_err());
    }

    #[test]
    fn test_sqrt() {
        assert_eq!(sqrt(&4isize.into()).unwrap(), 2isize.into());
        assert_eq!(
            sqrt(
                &SteelComplex::new(0.into(), 2.into())
                    .into_steelval()
                    .unwrap()
            )
            .unwrap(),
            SteelComplex::new(1.into(), 1.into())
                .into_steelval()
                .unwrap()
        );
        assert_eq!(
            sqrt(
                &SteelComplex::new((-3).into(), (-4).into())
                    .into_steelval()
                    .unwrap()
            )
            .unwrap(),
            SteelComplex::new(1.into(), (-2).into())
                .into_steelval()
                .unwrap()
        );
    }
}<|MERGE_RESOLUTION|>--- conflicted
+++ resolved
@@ -1422,9 +1422,6 @@
     (x, rem)
 }
 
-<<<<<<< HEAD
-#[inline(always)]
-=======
 /// Performs a bitwise arithmetic shift using the given 2 numbers
 ///
 /// (arithmetic-shift n m) -> integer?
@@ -1531,7 +1528,6 @@
     Ok(SteelVal::NumV(sum))
 }
 
->>>>>>> a8b5d35c
 fn ensure_args_are_numbers(op: &str, args: &[SteelVal]) -> Result<()> {
     for arg in args {
         if !numberp(arg) {
