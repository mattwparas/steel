[package]
name = "steel-core"
# version = "0.4.0"
version.workspace = true
authors = ["mattwparas <matthewparas2020@u.northwestern.edu>"]
edition = "2021"
license = "MIT OR Apache-2.0"
repository = "https://github.com/mattwparas/steel"
description = "Core compiler and VM implementation for steel"


[lib]
name = "steel"

# See more keys and their definitions at https://doc.rust-lang.org/cargo/reference/manifest.html
[dependencies]
im-rc = { version = "15.1.0", features = ["serde"] }
codespan-reporting = "0.11.1"
log = "0.4.17"

futures-executor = "0.3.28"
futures-util = "0.3.28"
futures-task = "0.3.28"

serde_json = "1.0.108"
serde = { version = "1.0.193", features = ["derive", "rc"] }
bincode = "1.3.3"
im-lists = "0.9.0"

strsim = "0.11.0"
quickscope = "0.2.0"

lasso = { version = "0.7.3", features = [
    "multi-threaded",
    "ahash",
    "serialize",
] }

once_cell = "1.18.0"
fxhash = "0.2.1"
steel-gen = { path = "../steel-gen", version = "0.2.0" }
steel-parser = { path = "../steel-parser", version = "0.6.0" }
steel-derive = { path = "../steel-derive", version = "0.5.0" }
cargo-steel-lib = { path = "../cargo-steel-lib", version = "0.1.0", optional = true }
chrono = { version = "0.4.23", default-features = false, features = ["std", "clock"] }
env_home = "0.1.0"
weak-table = "0.3.2"
# TODO: Consider whether rand needs to be here
rand = "0.9.0"
num-bigint = "0.4.6"
num-rational = "0.4.2"
num-traits = "0.2.19"
num-integer = "0.1.46"

# For structs
smallvec = { version = "1.13.0" }

# Pretty printing documentation
termimad = { version = "0.31.1", optional = true }

# FFI for dylibs
abi_stable = { version = "0.11.2", optional = true }
async-ffi = { version = "0.5.0", features = ["abi_stable"], optional = true }
# Cranelift JIT
cranelift = { version = "0.84.0", optional = true }
cranelift-module = { version = "0.84.0", optional = true }
cranelift-jit = { version = "0.84.0", optional = true }

anyhow = { version = "1", optional = true }

stacker = { version = "0.1.15", optional = true }

# Sync feature
im = { version = "15.1.0", features = ["serde"], optional = true }

parking_lot = { version = "0.12", features = ["arc_lock", "send_guard"] }

bigdecimal = "0.4.5"

# Also for sync stuff
crossbeam-channel = "0.5.14"
crossbeam-utils = "0.8.21"

httparse = "1.9.4"

compact_str = { version = "0.8.0", features = ["serde"] }

<<<<<<< HEAD
git2 = { version = "0.19.0", optional = true, features = ["vendored-openssl"] }
ureq = { version = "3.0.12", optional = true }
=======
git2 = { version = "0.20.2", optional = true, features = ["vendored-openssl"] }
>>>>>>> cb833be7

# For the constant map
arc-swap = "1.7.1"

md-5 = "0.10.6"
glob = "0.3.2"

# For helping discover the steel home location
xdg = "3.0.0"

[target.'cfg(target_arch = "wasm32")'.dependencies]
getrandom = { version = "0.3.1", features = ["wasm_js"] }

[target.'cfg(not(target_arch = "wasm32"))'.dependencies]
which = "7.0.0"
polling = "3.7.3"

[dev-dependencies]
proptest = "1.1.0"
criterion = "0.5.1"

[build-dependencies]
steel-gen = { path = "../steel-gen", version = "0.2.0" }

[features]
# TODO: Deprecate the modules feature flag, it no longer does anything
default = ["modules"]
modules = []
jit = ["dep:cranelift", "dep:cranelift-module", "dep:cranelift-jit"]
sandbox = []
dynamic = []
profiling = []
unsafe-internals = []
anyhow = ["dep:anyhow"]
dylibs = ["dep:abi_stable", "dep:async-ffi"]
markdown = ["dep:termimad"]
smallvec = []
without-drop-protection = []
stacker = ["dep:stacker"]
dylib-build = ["dep:cargo-steel-lib"]
sync = ["dep:im"]
interrupt = []
rooted-instructions = []
recycle = []
# git = ["dep:gix", "anyhow"]
git = ["dep:git2", "anyhow"]
ureq = ["dep:ureq"]
disable-arity-checking = ["steel-derive/disable-arity-checking"]
experimental-drop-handler = []
unsandboxed-kernel = []
inline-captures = []
experimental = []

[[bench]]
name = "my_benchmark"
harness = false<|MERGE_RESOLUTION|>--- conflicted
+++ resolved
@@ -85,12 +85,8 @@
 
 compact_str = { version = "0.8.0", features = ["serde"] }
 
-<<<<<<< HEAD
-git2 = { version = "0.19.0", optional = true, features = ["vendored-openssl"] }
+git2 = { version = "0.20.2", optional = true, features = ["vendored-openssl"] }
 ureq = { version = "3.0.12", optional = true }
-=======
-git2 = { version = "0.20.2", optional = true, features = ["vendored-openssl"] }
->>>>>>> cb833be7
 
 # For the constant map
 arc-swap = "1.7.1"
