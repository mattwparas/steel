--- conflicted
+++ resolved
@@ -6,17 +6,10 @@
 [dependencies]
 # TODO: Don't use the workspace, instead explicitly
 # depend on the version with the git dependency
-<<<<<<< HEAD
-steel-core = { path = "../steel-core", version = "0.6.0", features = ["dylibs", "stacker", "sync", "git", "ureq"] }
+steel-core = { path = "../steel-core", version = "0.7.0", features = ["dylibs", "stacker", "sync", "git", "ureq"] }
 
 [build-dependencies]
-steel-core = { path = "../steel-core", version = "0.6.0", features = ["dylibs", "stacker", "sync", "git", "ureq"] }
-=======
-steel-core = { path = "../steel-core", version = "0.7.0", features = ["dylibs", "stacker", "sync", "git"] }
-
-[build-dependencies]
-steel-core = { path = "../steel-core", version = "0.7.0", features = ["dylibs", "stacker", "sync", "git"] }
->>>>>>> 5675b008
+steel-core = { path = "../steel-core", version = "0.7.0", features = ["dylibs", "stacker", "sync", "git", "ureq"] }
 
 [features]
 default = ["dylib-build"]
