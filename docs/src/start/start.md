--- conflicted
+++ resolved
@@ -5,7 +5,6 @@
 If you want to start exploring Steel you can use the [Steel
 Playground](https://mattwparas.github.io/steel-playground/dev)
 
-<<<<<<< HEAD
 ## Local Install options
 
 A local install provides
@@ -26,25 +25,12 @@
 ```
 
 ### Manually cloning the Steel repository
-=======
-## Local Install
->>>>>>> 211a31c4
 
 You will need to have [Rust](https://www.rust-lang.org/tools/install)
 installed on your system.
 
 1. Clone the [Steel repository](https://github.com/mattwparas/steel)
-<<<<<<< HEAD
 1. From the cloned repository's root folder execute `cargo xtask install`.
-=======
-1. From the cloned repository's root folder execute `cargo xtask
-   install`. This will build and install
-    1. The Steel interpreter, `steel`
-    1. The Steel dynamic library installer, `cargo-steel-lib`
-    1. The Steel Language Server, `steel-language-server`
-    1. The Steel libraries under the `cogs` directory
->>>>>>> 211a31c4
-
 
 ## Steel CLI
 
