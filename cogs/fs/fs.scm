(provide walk-files
         file->string)

(define merge-lists
  (lambda (l1 l2 comparator)
    (if (null? l1)
        l2
        (if (null? l2)
            l1
            (if (comparator (car l1) (car l2))
                (cons (car l1) (merge-lists (cdr l1) l2 comparator))
                (cons (car l2) (merge-lists (cdr l2) l1 comparator)))))))

;;; -------------------------------------------------------------------
;;; Given list l, output those tokens of l which are in even positions

(define even-numbers
  (lambda (l)
    (if (null? l)
        '()
        (if (null? (cdr l))
            '()
            (cons (car (cdr l)) (even-numbers (cdr (cdr l))))))))

;;; -------------------------------------------------------------------
;;; Given list l, output those tokens of l which are in odd positions

(define odd-numbers
  (lambda (l)
    (if (null? l)
        '()
        (if (null? (cdr l))
            (list (car l))
            (cons (car l) (odd-numbers (cdr (cdr l))))))))

;;; ---------------------------------------------------------------------
;;; Use the procedures above to create a simple and efficient merge-sort

(define (merge-sort l #:comparator [comparator <])
  (if (null? l)
      l
      (if (null? (cdr l))
          l
          (merge-lists (merge-sort (odd-numbers l) #:comparator comparator)
                       (merge-sort (even-numbers l) #:comparator comparator)
                       comparator))))

(define (for-each func lst)
  (if (null? lst)
      void
      (begin
        (func (car lst))
        (when (null? lst)
          (return! void))
        (for-each func (cdr lst)))))

(define (file->string path)
  (let ([file (open-input-file path)]) (read-port-to-string file)))

(define (consume-iter iter func)
  (define next (read-dir-iter-next! iter))
  (when next
    (if (read-dir-entry-is-dir? next)
        (begin
          (consume-iter (read-dir-iter (read-dir-entry-path next)) func)
          (consume-iter iter func))
        (begin
          ; (vector-push! files (read-dir-entry-path next))
          (func (read-dir-entry-path next))
          (consume-iter iter func)))))

;; Walk the file system, applying a function to each file found
<<<<<<< HEAD
(define/contract (walk-files path func)
  (->/c string? (->/c string? any/c) any/c)
  (cond
    [(is-file? path) (func path)]
    [(is-dir? path)
     (for-each (lambda (x) (walk-files x func)) (merge-sort (read-dir path) #:comparator string<?))]
    [else void]))
=======
(define (walk-files cr func)
  (consume-iter (read-dir-iter cr) func))
>>>>>>> 38395df2
<|MERGE_RESOLUTION|>--- conflicted
+++ resolved
@@ -1,50 +1,5 @@
 (provide walk-files
          file->string)
-
-(define merge-lists
-  (lambda (l1 l2 comparator)
-    (if (null? l1)
-        l2
-        (if (null? l2)
-            l1
-            (if (comparator (car l1) (car l2))
-                (cons (car l1) (merge-lists (cdr l1) l2 comparator))
-                (cons (car l2) (merge-lists (cdr l2) l1 comparator)))))))
-
-;;; -------------------------------------------------------------------
-;;; Given list l, output those tokens of l which are in even positions
-
-(define even-numbers
-  (lambda (l)
-    (if (null? l)
-        '()
-        (if (null? (cdr l))
-            '()
-            (cons (car (cdr l)) (even-numbers (cdr (cdr l))))))))
-
-;;; -------------------------------------------------------------------
-;;; Given list l, output those tokens of l which are in odd positions
-
-(define odd-numbers
-  (lambda (l)
-    (if (null? l)
-        '()
-        (if (null? (cdr l))
-            (list (car l))
-            (cons (car l) (odd-numbers (cdr (cdr l))))))))
-
-;;; ---------------------------------------------------------------------
-;;; Use the procedures above to create a simple and efficient merge-sort
-
-(define (merge-sort l #:comparator [comparator <])
-  (if (null? l)
-      l
-      (if (null? (cdr l))
-          l
-          (merge-lists (merge-sort (odd-numbers l) #:comparator comparator)
-                       (merge-sort (even-numbers l) #:comparator comparator)
-                       comparator))))
-
 (define (for-each func lst)
   (if (null? lst)
       void
@@ -70,15 +25,5 @@
           (consume-iter iter func)))))
 
 ;; Walk the file system, applying a function to each file found
-<<<<<<< HEAD
-(define/contract (walk-files path func)
-  (->/c string? (->/c string? any/c) any/c)
-  (cond
-    [(is-file? path) (func path)]
-    [(is-dir? path)
-     (for-each (lambda (x) (walk-files x func)) (merge-sort (read-dir path) #:comparator string<?))]
-    [else void]))
-=======
 (define (walk-files cr func)
-  (consume-iter (read-dir-iter cr) func))
->>>>>>> 38395df2
+  (consume-iter (read-dir-iter cr) func))