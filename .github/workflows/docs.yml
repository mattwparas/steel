name: Deploy
on:
  push:
    branches:
      - master

jobs:
  deploy:
    runs-on: ubuntu-latest
    permissions:
      contents: write  # To push a branch
      pull-requests: write  # To create a PR from that branch
    steps:
    - uses: actions/checkout@v4
      with:
        fetch-depth: 0
    - name: Install latest mdbook
      run: |
        tag=$(curl 'https://api.github.com/repos/rust-lang/mdbook/releases/latest' | jq -r '.tag_name')
        url="https://github.com/rust-lang/mdbook/releases/download/${tag}/mdbook-${tag}-x86_64-unknown-linux-gnu.tar.gz"
<<<<<<< HEAD
        pagetoc-tag=$(curl 'https://api.github.com/repos/slowsage/mdbook/releases/latest' | jq -r '.tag_name')
        pagetoc-url="https://github.com/slowsage/mdbook/releases/download/${pagetoc-tag}/mdbook-${pagetoc-tag}-x86_64-unknown-linux-gnu.tar.gz"
        mkdir mdbook
        curl -sSL $url | tar -xz --directory=./mdbook
        curl -sSL $pagetoc-url | tar -xz --directory=./mdbook
=======
        pagetoc_tag=$(curl 'https://api.github.com/repos/slowsage/mdbook/releases/latest' | jq -r '.tag_name')
        pagetoc_url="https://github.com/slowsage/mdbook/releases/download/${pagetoc_tag}/mdbook-${pagetoc_tag}-x86_64-unknown-linux-gnu.tar.gz"
        mkdir mdbook
        curl -sSL $url | tar -xz --directory=./mdbook
        curl -sSL $pagetoc_url | tar -xz --directory=./mdbook
>>>>>>> 3b301409
        echo `pwd`/mdbook >> $GITHUB_PATH
    - name: Deploy GitHub Pages
      run: |
        cd docs
        mdbook build
        git worktree add gh-pages
        git config user.name "Deploy from CI"
        git config user.email ""
        cd gh-pages
        # Pull the benchmarks if they exist to keep them around through
        # the book builds
        git checkout origin/gh-pages -- dev/bench || true
        # Delete the ref to avoid keeping history.
        git update-ref -d refs/heads/gh-pages
        # Delete everything except the book
        mv dev/bench .. || true
        rm -rf *
        rm -rf .github
        rm .gitignore
        # There are benchmarks stored in dev/bench/ that we would like to
        # keep around. Otherwise, this just adds the book as a separate
        # directory.
        mv ../dev/bench . || true
        mv ../book/ .
        git add .
        git commit -m "Deploy $GITHUB_SHA to gh-pages"
        git push --force --set-upstream origin gh-pages<|MERGE_RESOLUTION|>--- conflicted
+++ resolved
@@ -18,19 +18,11 @@
       run: |
         tag=$(curl 'https://api.github.com/repos/rust-lang/mdbook/releases/latest' | jq -r '.tag_name')
         url="https://github.com/rust-lang/mdbook/releases/download/${tag}/mdbook-${tag}-x86_64-unknown-linux-gnu.tar.gz"
-<<<<<<< HEAD
-        pagetoc-tag=$(curl 'https://api.github.com/repos/slowsage/mdbook/releases/latest' | jq -r '.tag_name')
-        pagetoc-url="https://github.com/slowsage/mdbook/releases/download/${pagetoc-tag}/mdbook-${pagetoc-tag}-x86_64-unknown-linux-gnu.tar.gz"
-        mkdir mdbook
-        curl -sSL $url | tar -xz --directory=./mdbook
-        curl -sSL $pagetoc-url | tar -xz --directory=./mdbook
-=======
-        pagetoc_tag=$(curl 'https://api.github.com/repos/slowsage/mdbook/releases/latest' | jq -r '.tag_name')
-        pagetoc_url="https://github.com/slowsage/mdbook/releases/download/${pagetoc_tag}/mdbook-${pagetoc_tag}-x86_64-unknown-linux-gnu.tar.gz"
+        pagetoc_tag=$(curl 'https://api.github.com/repos/slowsage/mdbook-pagetoc/releases/latest' | jq -r '.tag_name')
+        pagetoc_url="https://github.com/slowsage/mdbook-pagetoc/releases/download/${pagetoc_tag}/mdbook-pagetoc-${pagetoc_tag}-x86_64-unknown-linux-gnu.tar.gz"
         mkdir mdbook
         curl -sSL $url | tar -xz --directory=./mdbook
         curl -sSL $pagetoc_url | tar -xz --directory=./mdbook
->>>>>>> 3b301409
         echo `pwd`/mdbook >> $GITHUB_PATH
     - name: Deploy GitHub Pages
       run: |
